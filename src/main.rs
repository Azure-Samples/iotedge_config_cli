use std::collections::{HashMap, HashSet};
use std::ffi::OsStr;
use std::str::FromStr;
use std::sync::Arc;

use anyhow::{Context, Result};
use chrono::Local;
use structopt::StructOpt;
use tokio::fs;
use tokio::io::AsyncWriteExt;
use tokio::process::Command;
use tokio::sync::Mutex;

use aziotctl_common::config::super_config::Config as ISConfig;

mod aziot_config;
mod config;
mod hub_responses;

// Windows only, run
//$Env:OPENSSL_CONF="C:\Users\Lee\source\GnuWin32\share\openssl.cnf"
// openssl = C:\Users\Lee\source\GnuWin32\bin\openssl.exe

#[tokio::main]
async fn main() -> Result<()> {
    let args: Arguments = StructOpt::from_args();
    if args.clean {
        let _ = fs::remove_dir_all(&args.output).await;
    }

<<<<<<< HEAD
    let test: ISConfig = toml::from_str("")?;
    println!("{:#?}", test);

    let config = Config::read_config(&args.config).await?;
=======
    let config = config::Config::read_config(&args.config).await?;
>>>>>>> 923f2ef5
    let file_manager = FileManager::new(&args.output, args.verbose).await?;
    let cert_manager = CertManager::new(&config, &file_manager, args.openssl_path.as_deref());
    let hub_manager = IoTHubDeviceManager::new(&config, &file_manager, &cert_manager);
    let device_config_manager = DeviceConfigManager::new(&config, &file_manager);
    let script_manager = ScriptManager::new(&config, &file_manager);

    file_manager
        .print_verbose(format!("Using options:\n{:#?}", args))
        .await?;

    config.check_device_ids().await?;
    config.check_hostnames(&file_manager).await?;

    visualize_terminal(&config.root_device, &file_manager).await?;
    if args.visualize {
        return Ok(());
    }

    if args.delete || args.force {
        hub_manager.delete_devices().await?;

        if args.delete {
            return Ok(());
        }
    }

    cert_manager.make_all_device_ca_certs().await?;
    let created_devices = hub_manager.create_devices().await?;

    device_config_manager
        .make_all_device_configs(&created_devices)
        .await?;

    script_manager.add_install_scripts(&created_devices).await?;

    fs::write(
        file_manager.base_path().join("README.md"),
        include_str!(r#"docs/root_readme.md"#),
    )
    .await?;

    if args.zip_options != ZipOptions::None {
        file_manager
            .print_verbose("Zipping all device folders.")
            .await?;
        for device in created_devices {
            file_manager
                .zip_dir(file_manager.get_folder(&device.device.device_id).await?)
                .await?
        }

        if args.zip_options == ZipOptions::All {
            file_manager.print_verbose("Zipping output folder.").await?;
            file_manager.zip_dir(file_manager.base_path()).await?;
        }
    }

    let output = if args.zip_options == ZipOptions::All {
        FileManager::path_to_zip(file_manager.base_path())
    } else {
        file_manager.base_path().to_path_buf()
    };
    let output = std::fs::canonicalize(&output).unwrap_or(output);
    file_manager
        .print(format!(
            "Done! Output located at {:?}. See README.md in output for install instructions.",
            output
        ))
        .await?;

    Ok(())
}

#[derive(StructOpt, Debug)]
struct Arguments {
    /// Verbose: gives more detailed output
    #[structopt(short, long)]
    verbose: bool,

    /// Delete: deletes devices in hub instead of creating them
    #[structopt(short, long)]
    delete: bool,

    /// Force: tries to delete devices in hub before creating new ones
    #[structopt(short, long)]
    force: bool,

    /// Clean: deletes working directory at start
    #[structopt(long)]
    clean: bool,

    /// Visualize: only outputs visualization file, does no other work
    #[structopt(long)]
    visualize: bool,

    /// Output: path to create directory at.
    #[structopt(short, long, default_value = "./iotedge_config_cli")]
    output: PathBuf,

    /// Config: path to config file.
    #[structopt(short, long, default_value = "./iotedge_config_cli.yaml")]
    config: PathBuf,

    /// Openssl Path: Path to openssl executable. Only needed if `openssl` is not in PATH.
    #[structopt(long)]
    openssl_path: Option<PathBuf>,

    /// Zip Options: what should be zipped: all, devices, or none.
    #[structopt(long, default_value = "devices")]
    zip_options: ZipOptions,
}

#[derive(StructOpt, Debug, PartialEq)]
enum ZipOptions {
    None,
    Devices,
    All,
}

impl std::str::FromStr for ZipOptions {
    type Err = anyhow::Error;
    fn from_str(string: &str) -> Result<Self> {
        let result = match string.to_lowercase().as_str() {
            "all" => Self::All,
            "devices" => Self::Devices,
            "none" => Self::None,
            _ => {
                return Err(anyhow::Error::msg(format!(
                    "Did not recognize zip argument: {}",
                    string
                )))
            }
        };

        Ok(result)
    }
}

impl config::Config {
    pub async fn read_config<P>(file_path: P) -> Result<Self>
    where
        P: AsRef<Path>,
    {
        println!("Reading {:?}", file_path.as_ref());
        let data = fs::read(file_path).await.context("Error reading file")?;

        let version: config::ConfigVersion =
            serde_yaml::from_slice(&data).context("Error parsing config version")?;
        match version.config_version.as_str() {
            "1.0" => (),
            _ => {
                return Err(anyhow::Error::msg(
                    "Invalid api_version. Accepted values are: 1.0",
                ))
            }
        }

        serde_yaml::from_slice(&data).context("Error parsing data")
    }

    async fn check_device_ids(&self) -> Result<()> {
        let devices = FlatenedDevice::flatten_devices(&self.root_device);
        let mut map = HashSet::new();

        for device in devices {
            if !map.insert(&device.device.device_id) {
                let error = format!(r#"device id "{}" is used twice!"#, device.device.device_id);

                return Err(anyhow::Error::msg(error));
            }
        }

        Ok(())
    }

    async fn check_hostnames(&self, file_manager: &FileManager) -> Result<()> {
        let devices = FlatenedDevice::flatten_devices(&self.root_device);
        let mut map = HashMap::new();

        for device in devices {
            if let Some(hostname) = &device.device.hostname {
                if let Some(old) = map.insert(hostname, &device.device.device_id) {
                    file_manager
                        .print(format!(
                            "\n\nWARNING: {} and {} share the hostname {}\n\n",
                            old, device.device.device_id, hostname
                        ))
                        .await?;
                }
            }
        }

        Ok(())
    }
}

struct FlatenedDevice<'a> {
    device: &'a config::DeviceConfig,
    parent: Option<&'a config::DeviceConfig>,
}

impl<'a> FlatenedDevice<'a> {
    pub fn flatten_devices(root: &'a config::DeviceConfig) -> Vec<Self> {
        Self::flatten_devices_internal(root, None)
    }

    fn flatten_devices_internal(
        device: &'a config::DeviceConfig,
        parent: Option<&'a config::DeviceConfig>,
    ) -> Vec<Self> {
        let mut result: Vec<FlatenedDevice> = vec![FlatenedDevice { device, parent }];
        for child in &device.children {
            result.append(&mut Self::flatten_devices_internal(&child, Some(device)));
        }

        result
    }
}

struct CreatedDevice<'a> {
    device: &'a config::DeviceConfig,
    parent: Option<&'a config::DeviceConfig>,
    create_response: hub_responses::CreateResponse,
}

struct IoTHubDeviceManager<'a> {
    config: &'a config::Config,
    file_manager: &'a FileManager,
    cert_manager: &'a CertManager<'a>,
}

impl<'a> IoTHubDeviceManager<'a> {
    pub fn new(
        config: &'a config::Config,
        file_manager: &'a FileManager,
        cert_manager: &'a CertManager,
    ) -> Self {
        Self {
            config,
            file_manager,
            cert_manager,
        }
    }

    pub async fn create_devices(&self) -> Result<Vec<CreatedDevice<'_>>> {
        // Create devices
        let devices_to_create = FlatenedDevice::flatten_devices(&self.config.root_device);
        self.file_manager
            .print(&format!(
                "Creating {} devices in hub {}",
                devices_to_create.len(),
                self.config.iothub.iothub_name
            ))
            .await?;

        let futures = devices_to_create
            .iter()
            .map(|d| self.create_device_identity(d));

        let created_devices = futures::future::join_all(futures)
            .await
            .into_iter()
            .collect::<Result<Vec<CreatedDevice<'_>>>>()?;

        // Add parent-child relationships
        let relationships_to_add = created_devices.iter().filter_map(|child| {
            child
                .parent
                .map(|parent| (&parent.device_id, &child.device.device_id))
        });
        self.file_manager
            .print_verbose("Adding parent-child relationships.")
            .await?;

        let futures = relationships_to_add
            .map(|(parent, child)| self.create_parent_child_relationship(parent, child));

        futures::future::join_all(futures)
            .await
            .into_iter()
            .collect::<Result<Vec<()>>>()?;
        self.file_manager
            .print_verbose("Created all relationships.")
            .await?;

        Ok(created_devices)
    }

    pub async fn delete_devices(&self) -> Result<()> {
        let devices_to_delete = FlatenedDevice::flatten_devices(&self.config.root_device);
        self.file_manager
            .print(&format!(
                "Deleting {} devices from hub {}",
                devices_to_delete.len(),
                self.config.iothub.iothub_name
            ))
            .await?;

        let futures = devices_to_delete
            .iter()
            .map(|d| self.delete_device_identity(&d.device.device_id));

        let num_successes = futures::future::join_all(futures)
            .await
            .into_iter()
            .collect::<Result<Vec<bool>>>()?
            .into_iter()
            .filter(|s| *s)
            .count();

        if num_successes == devices_to_delete.len() {
            self.file_manager
                .print_verbose("Deleted all devices.")
                .await?;
        } else {
            self.file_manager
                .print(&format!(
                "Successfully deleted {} devices, {} failed. For more information use the -v flag.",
                num_successes,
                num_successes - devices_to_delete.len(),
            ))
                .await?;
        }

        Ok(())
    }

    async fn create_device_identity<'b>(
        &self,
        device: &FlatenedDevice<'b>,
    ) -> Result<CreatedDevice<'b>> {
        self.file_manager
            .print_verbose(format!(
                "Creating device {} on hub {}",
                device.device.device_id, self.config.iothub.iothub_name
            ))
            .await?;

        let mut args = vec![
            "az iot hub device-identity create",
            "--device-id",
            &device.device.device_id,
            "--hub-name",
            &self.config.iothub.iothub_name,
            "--edge-enabled",
        ];

        let primary_thumbprint: String;
        let secondary_thumbprint: String;
        if self.config.iothub.authentication_method == config::IoTHubAuthMethod::X509Cert {
            let auth_cert = self
                .cert_manager
                .make_hub_auth_cert(&device.device.device_id)
                .await?;

            primary_thumbprint = self.cert_manager.get_thumbprint(&auth_cert).await?;
            secondary_thumbprint = self
                .cert_manager
                .get_thumbprint(
                    &self
                        .cert_manager
                        .device_ca_path(&device.device.device_id)
                        .await?,
                )
                .await?;

            args.extend(&["--auth-method", "x509_thumbprint"]);
            args.extend(&["--primary-thumbprint", &primary_thumbprint]);
            args.extend(&["--secondary-thumbprint", &secondary_thumbprint]);
        }

        let command = run_command(&args).output().await?;
        if command.status.success() {
            self.file_manager
                .print_verbose(format!(
                    "Successfully created {}.\n{}",
                    device.device.device_id,
                    String::from_utf8_lossy(&command.stdout)
                ))
                .await?;

            let created_device: hub_responses::CreateResponse = serde_json::from_slice(&command.stdout)?;

            if let Some(deployment) = &device.device.deployment {
                self.set_deployment(&device.device.device_id, &deployment)
                    .await?;
            }
            Ok(CreatedDevice {
                device: device.device,
                parent: device.parent,
                create_response: created_device,
            })
        } else {
            let error = format!(
                "Failed to create {}:\n{}\n{}\nMake sure you are running as sudo and try using the -f flag to delete existing devices before creation.",
                device.device.device_id,
                String::from_utf8_lossy(&command.stdout),
                String::from_utf8_lossy(&command.stderr)
            );
            self.file_manager.print_verbose(&error).await?;

            Err(anyhow::Error::msg(error))
        }
    }

    async fn create_parent_child_relationship(&self, parent: &str, child: &str) -> Result<()> {
        self.file_manager
            .print_verbose(format!("Adding {} as child of parent {}.", child, parent,))
            .await?;

        let args = &[
            "az iot hub device-identity parent set",
            "--device-id",
            child,
            "--parent-device-id",
            parent,
            "--hub-name",
            &self.config.iothub.iothub_name,
        ];
        let command = run_command(args).output().await?;
        if command.status.success() {
            self.file_manager
                .print_verbose(format!(
                    "Successfully added {} as child of parent {}.\n{}",
                    child,
                    parent,
                    String::from_utf8_lossy(&command.stdout)
                ))
                .await?;

            Ok(())
        } else {
            let error = format!(
                "Failed to add {} as child of parent {}:\n{}\n{}\n",
                child,
                parent,
                String::from_utf8_lossy(&command.stdout),
                String::from_utf8_lossy(&command.stderr)
            );
            self.file_manager.print_verbose(&error).await?;

            Err(anyhow::Error::msg(error))
        }
    }

    async fn delete_device_identity(&self, device_id: &str) -> Result<bool> {
        self.file_manager
            .print_verbose(format!(
                "Deleting device {} on hub {}",
                device_id, self.config.iothub.iothub_name
            ))
            .await?;

        let args = &[
            "az iot hub device-identity delete",
            "--device-id",
            device_id,
            "--hub-name",
            &self.config.iothub.iothub_name,
        ];

        let command = run_command(args)
            // .spawn()?;
            .output()
            .await?;

        if command.status.success()
            || String::from_utf8_lossy(&command.stderr).contains("ErrorCode:DeviceNotFound;")
        {
            self.file_manager
                .print_verbose(format!(
                    "Successfully deleted {}.\n{}",
                    device_id,
                    String::from_utf8_lossy(&command.stdout)
                ))
                .await?;
            Ok(true)
        } else {
            self.file_manager
                .print_verbose(format!(
                    "Failed to delete {}:\n{}\n{}\n",
                    device_id,
                    String::from_utf8_lossy(&command.stdout),
                    String::from_utf8_lossy(&command.stderr)
                ))
                .await?;

            Ok(false)
        }
    }

    async fn set_deployment(&self, device_id: &str, path: &str) -> Result<()> {
        self.file_manager
            .print_verbose(format!("Setting {}'s deployment to {}", device_id, path))
            .await?;

        let args = &[
            "az iot edge set-modules",
            "--device-id",
            device_id,
            "--hub-name",
            &self.config.iothub.iothub_name,
            "--content",
            path,
        ];
        let command = run_command(args).output().await?;
        if command.status.success() {
            self.file_manager
                .print_verbose(format!(
                    "Successfully set deployment for {}.\n{}",
                    device_id,
                    String::from_utf8_lossy(&command.stdout)
                ))
                .await?;

            Ok(())
        } else {
            let error = format!(
                "Failed to set deployment for {}:\n{}\n{}\n",
                device_id,
                String::from_utf8_lossy(&command.stdout),
                String::from_utf8_lossy(&command.stderr)
            );
            self.file_manager.print_verbose(&error).await?;

            Err(anyhow::Error::msg(error))
        }
    }
}

struct CertManager<'a> {
    config: &'a config::Config,
    file_manager: &'a FileManager,
    openssl_path: Option<&'a Path>,
}

impl<'a> CertManager<'a> {
    pub fn new(
        config: &'a config::Config,
        file_manager: &'a FileManager,
        openssl_path: Option<&'a Path>,
    ) -> Self {
        Self {
            config,
            file_manager,
            openssl_path,
        }
    }

    pub async fn device_ca_path(&self, device_id: &str) -> Result<PathBuf> {
        let path = self
            .file_manager
            .get_folder(device_id)
            .await?
            .join(format!("{}.full-chain.cert.pem", device_id));

        Ok(path)
    }

    pub async fn make_all_device_ca_certs(&self) -> Result<()> {
        let device_ids: Vec<&str> = FlatenedDevice::flatten_devices(&self.config.root_device)
            .iter()
            .map(|d| d.device.device_id.as_str())
            .collect();

        let config = self
            .file_manager
            .get_folder("certificates")
            .await?
            .join("v3_ca_extensions.cnf");
        fs::write(config, include_str!(r#"scripts/v3_ca_extensions.cnf"#)).await?;

        let (cert_path, key_path) = if let Some(certificates) = &self.config.certificates {
            self.file_manager
                .print(format!(
                    "Using root CA {:?} with key {:?}.",
                    certificates.root_ca_cert_path, certificates.root_ca_cert_key_path
                ))
                .await?;

            (
                PathBuf::from_str(&certificates.root_ca_cert_path)?,
                PathBuf::from_str(&certificates.root_ca_cert_key_path)?,
            )
        } else {
            self.make_root_cert().await?
        };

        self.file_manager
            .print(format!(
                "Creating certificates for {} devices",
                device_ids.len(),
            ))
            .await?;

        let futures = device_ids
            .iter()
            .map(|d| self.make_device_ca_cert(d, &cert_path, &key_path));

        futures::future::join_all(futures)
            .await
            .into_iter()
            .collect::<Result<Vec<()>>>()?;

        self.file_manager
            .print_verbose("Created all device certs.")
            .await?;

        Ok(())
    }

    async fn make_root_cert(&self) -> Result<(PathBuf, PathBuf)> {
        let cert_folder = self.file_manager.get_folder("certificates").await?;
        let cert_path = cert_folder.join("iotedge_config_cli_root.pem");
        let key_path = cert_folder.join("iotedge_config_cli_root.key.pem");
        self.file_manager
            .print(format!(
                "No Root CA specified. Generating self-signed root at {:?}.",
                cert_path
            ))
            .await?;

        let config = self
            .file_manager
            .get_folder("certificates")
            .await?
            .join("v3_ca_extensions.cnf");

        let command = self
            .openssl_command()
            .arg("req")
            .args(&[
                "-x509",
                "-new",
                "-newkey",
                "rsa:4096",
                "-days",
                "365",
                "-nodes",
                // "-addext",
                // "keyUsage=critical, digitalSignature, cRLSign, keyCertSign",
                "-extensions",
                "v3_ca",
            ])
            .args(&[OsStr::new("-keyout"), key_path.as_os_str()])
            .args(&[OsStr::new("-out"), cert_path.as_os_str()])
            .args(&[OsStr::new("-config"), config.as_os_str()])
            .args(&["-subj", "/CN=Azure_IoT_Config_Cli_Cert"])
            .output()
            .await?;

        self.file_manager
            .print_verbose(format!(
                "{}{}",
                String::from_utf8_lossy(&command.stdout),
                String::from_utf8_lossy(&command.stderr)
            ))
            .await?;

        Ok((cert_path, key_path))
    }

    async fn make_device_ca_cert(
        &self,
        device_id: &str,
        ca_cert_path: &Path,
        ca_key_path: &Path,
    ) -> Result<()> {
        let device_folder = self.file_manager.get_folder(device_id).await?;
        let csr = device_folder.join("device-id.csr");
        let device_key = device_folder.join(format!("{}.key.pem", device_id));
        let device_cert = device_folder.join(format!("{}.cert.pem", device_id));
        let config = self
            .file_manager
            .get_folder("certificates")
            .await?
            .join("v3_ca_extensions.cnf");

        // CSR
        self.file_manager
            .print_verbose(format!("Making device csr for {}.", device_id))
            .await?;
        let command = self
            .openssl_command()
            .arg("req")
            .args(&["-newkey", "rsa:4096", "-nodes"])
            .args(&[OsStr::new("-keyout"), device_key.as_os_str()])
            .args(&[OsStr::new("-out"), csr.as_os_str()])
            .args(&["-subj", &format!("/CN={}.deviceca", device_id)])
            .output()
            .await?;

        self.file_manager
            .print_verbose(format!(
                "{}{}",
                String::from_utf8_lossy(&command.stdout),
                String::from_utf8_lossy(&command.stderr)
            ))
            .await?;

        if !command.status.success() {
            return Err(anyhow::Error::msg(format!(
                "Error making csr for {}",
                device_id
            )));
        }

        // Sign Cert
        self.file_manager
            .print_verbose(format!(
                "Making device cert based on for {:?} using {:?}.",
                csr, ca_cert_path
            ))
            .await?;
        let command = self
            .openssl_command()
            .arg("x509")
            .args(&[
                "-req",
                "-days",
                "365",
                "-CAcreateserial",
                "-extensions",
                "v3_ca",
            ])
            .args(&[OsStr::new("-in"), csr.as_os_str()])
            .args(&[OsStr::new("-out"), device_cert.as_os_str()])
            .args(&[OsStr::new("-CA"), ca_cert_path.as_os_str()])
            .args(&[OsStr::new("-CAkey"), ca_key_path.as_os_str()])
            .args(&[OsStr::new("-extfile"), config.as_os_str()])
            .output()
            .await?;

        self.file_manager
            .print_verbose(format!(
                "{}{}",
                String::from_utf8_lossy(&command.stdout),
                String::from_utf8_lossy(&command.stderr)
            ))
            .await?;

        if !command.status.success() {
            return Err(anyhow::Error::msg(format!(
                "Error making cert for {}",
                device_id
            )));
        }

        self.file_manager
            .print_verbose(format!(
                "Successfully made cert {:?}. Copying root cert to folder.",
                device_cert
            ))
            .await?;

        fs::remove_file(csr).await?;
        fs::copy(
            ca_cert_path,
            device_folder.join(ca_cert_path.file_name().unwrap()),
        )
        .await?;

        self.file_manager
            .print_verbose("Copied Root. Making cert chain.")
            .await?;

        Self::make_cert_chain(
            &[&device_cert, ca_cert_path],
            &self.device_ca_path(device_id).await?,
        )
        .await?;

        Ok(())
    }

    pub async fn make_hub_auth_cert(&self, device_id: &str) -> Result<PathBuf> {
        let device_folder = self.file_manager.get_folder(device_id).await?;
        let device_cert = device_folder.join(format!("{}.hub-auth.cert.pem", device_id));
        let device_key = device_folder.join(format!("{}.hub-auth.key.pem", device_id));
        self.file_manager
            .print_verbose(format!(
                "Generating self-signed hub cert for {} at {:?}.",
                device_id, device_cert
            ))
            .await?;

        let command = self
            .openssl_command()
            .arg("req")
            .args(&[
                "-x509", "-new", "-newkey", "rsa:4096", "-days", "365", "-nodes",
            ])
            .args(&[OsStr::new("-keyout"), device_key.as_os_str()])
            .args(&[OsStr::new("-out"), device_cert.as_os_str()])
            .args(&["-subj", &format!("/CN={}", device_id)])
            .output()
            .await?;

        self.file_manager
            .print_verbose(format!(
                "{}{}",
                String::from_utf8_lossy(&command.stdout),
                String::from_utf8_lossy(&command.stderr)
            ))
            .await?;

        Ok(device_cert)
    }

    pub async fn get_thumbprint(&self, cert: &Path) -> Result<String> {
        self.file_manager
            .print_verbose(format!("Getting thumbprint for {:?}", cert))
            .await?;

        let command = self
            .openssl_command()
            .args(&["x509", "--noout", "-fingerprint"])
            .args(&[OsStr::new("-in"), cert.as_os_str()])
            .output()
            .await?;

        self.file_manager
            .print_verbose(format!(
                "{}{}",
                String::from_utf8_lossy(&command.stdout),
                String::from_utf8_lossy(&command.stderr)
            ))
            .await?;

        if !command.status.success() {
            return Err(anyhow::Error::msg(format!(
                "Error getting fingerprint for {:?}",
                cert
            )));
        }

        let thumbprint = String::from_utf8_lossy(&command.stdout);
        let mut thumbprint = thumbprint
            .split('=')
            .into_iter()
            .nth(1)
            .unwrap_or_else(|| {
                panic!(
                    "Unable to parse openssl fingerprint response:\n{}",
                    String::from_utf8_lossy(&command.stdout)
                )
            })
            .trim()
            .to_owned();
        thumbprint.retain(|c| c != ':');

        Ok(thumbprint)
    }

    async fn make_cert_chain(certs: &[&Path], out: &Path) -> Result<()> {
        let mut file = fs::File::create(out).await?;
        for cert in certs {
            file.write_all(&fs::read(cert).await?).await?;
        }

        Ok(())
    }

    fn openssl_command(&self) -> Command {
        self.openssl_path
            .map_or_else(|| Command::new("openssl"), Command::new)
    }
}

struct DeviceConfigManager<'a> {
    config: &'a config::Config,
    file_manager: &'a FileManager,
}

impl<'a> DeviceConfigManager<'a> {
    pub fn new(config: &'a config::Config, file_manager: &'a FileManager) -> Self {
        Self {
            config,
            file_manager,
        }
    }

    pub async fn make_all_device_configs(&self, devices: &[CreatedDevice<'_>]) -> Result<()> {
        self.file_manager
            .print(&format!(
                "Creating configuration files based on {:?} for {} devices.",
                self.config.configuration.template_config_path,
                devices.len(),
            ))
            .await?;

        let base_config = fs::read(&self.config.configuration.template_config_path).await?;
        let base_config = String::from_utf8(base_config)?;

        self.file_manager
            .print_verbose(format!("Base Config File: {:#?}", base_config))
            .await?;

        for device in devices {
            self.make_device_config(&device, &base_config).await?;
        }

        self.file_manager
            .print_verbose("Created config files.")
            .await?;

        Ok(())
    }

    async fn make_device_config(
        &self,
        device: &CreatedDevice<'_>,
        base_config: &str,
    ) -> Result<()> {
        self.file_manager
            .print_verbose(format!("Generating config for {}", device.device.device_id))
            .await?;

        let authentication = match self.config.iothub.authentication_method {
            config::IoTHubAuthMethod::SymmetricKey => aziot_config::ManualAuthMethod::SharedPrivateKey {
                device_id_pk: aziot_config::DeviceIdPk {
                    value: device
                        .create_response
                        .authentication
                        .symmetric_key
                        .primary_key
                        .clone()
                        .ok_or_else(|| {
                            anyhow::Error::msg("Hub response did not contain symmetric key")
                        })?,
                },
            },
            config::IoTHubAuthMethod::X509Cert => aziot_config::ManualAuthMethod::X509 {
                identity: aziot_config::X509Identity {
                    identity_cert: format!(
                        "file:///etc/aziot/certificates/{}.hub-auth.cert.pem",
                        device.device.device_id
                    ),
                    identity_pk: format!(
                        "file:///etc/aziot/certificates/{}.hub-auth.key.pem",
                        device.device.device_id
                    ),
                },
            },
        };

        let provisioning = aziot_config::Provisioning {
            source: "manual".to_owned(),
            device_id: device.device.device_id.clone(),
            iothub_hostname: self.config.iothub.iothub_hostname.clone(),
            authentication,
        };

        let hostname = device
            .device
            .hostname
            .as_deref()
            .unwrap_or("{{HOSTNAME}}")
            .to_owned();

        let parent_hostname = device.parent.map(|p| {
            p.hostname
                .as_deref()
                .unwrap_or("{{PARENT_HOSTNAME}}")
                .to_owned()
        });

        let trust_bundle_cert =
            "file:///etc/aziot/certificates/iotedge_config_cli_root.pem".to_owned();

        let edge_ca = aziot_config::EdgeCa {
            cert: format!(
                "file:///etc/aziot/certificates/{}.full-chain.cert.pem",
                device.device.device_id
            ),
            pk: format!(
                "file:///etc/aziot/certificates/{}.key.pem",
                device.device.device_id
            ),
        };

        let image = device
            .device
            .edge_agent
            .as_ref()
            .unwrap_or(&self.config.configuration.default_edge_agent);
        let agent = aziot_config::Agent {
            config: aziot_config::AgentConfig {
                image: image.to_owned(),
            },
        };

        let config = aziot_config::AziotConfig {
            provisioning,
            hostname,
            parent_hostname,
            trust_bundle_cert,
            edge_ca,
            agent,
        };

        let config = toml::to_string(&config)?;
        let config = &[&config, base_config].join("\n\n");

        let file = self
            .file_manager
            .get_folder(&device.device.device_id)
            .await?
            .join("config.toml");
        self.file_manager
            .print_verbose(format!(
                "Writing config for {} to {:?}\n{}",
                device.device.device_id, file, config
            ))
            .await?;

        fs::write(file, config).await?;
        Ok(())
    }
}

use std::io::prelude::*;
use std::io::{Seek, Write};
use std::iter::Iterator;
use std::path::{Path, PathBuf};

use walkdir::{DirEntry, WalkDir};
use zip::write::FileOptions;

struct FileManager {
    base_path: PathBuf,
    log_file: Arc<Mutex<fs::File>>,
    verbose: bool,
}

impl FileManager {
    async fn new<P>(base_path: P, verbose: bool) -> Result<Self>
    where
        P: Into<PathBuf>,
    {
        let base_path: PathBuf = base_path.into();
        fs::create_dir_all(&base_path).await?;

        let time = Local::now().format("%Y-%m-%d_%H-%M-%S");
        let log_file = base_path.join(format!("log_{}.txt", time));
        let message = format!("Writing logs to {:?}", log_file);
        let log_file = fs::File::create(log_file).await?;
        let log_file = Arc::new(Mutex::new(log_file));

        let this = Self {
            base_path,
            log_file,
            verbose,
        };
        this.print(message).await?;
        Ok(this)
    }

    pub fn base_path(&self) -> &Path {
        &self.base_path
    }

    pub async fn get_folder(&self, path: &str) -> Result<PathBuf> {
        let mut folder = self.base_path.clone();
        folder.push(path);

        fs::create_dir_all(&folder).await?;

        Ok(folder)
    }

    pub fn path_to_zip<P>(path: P) -> PathBuf
    where
        P: AsRef<Path>,
    {
        let mut output = path.as_ref().to_path_buf();
        output.set_file_name(&format!(
            "{}.zip",
            output.file_name().unwrap().to_string_lossy()
        ));

        output
    }

    // from https://github.com/zip-rs/zip/blob/5290d687b287a444f61bba32605423f01fd5b1c3/examples/write_dir.rs
    pub async fn zip_dir<P>(&self, dir: P) -> Result<()>
    where
        P: AsRef<Path> + Clone,
    {
        let dest = Self::path_to_zip(&dir);
        self.print_verbose(format!("Zipping {:?} into {:?}", dir.as_ref(), dest))
            .await?;

        // Note zipping is done synchronously since the zip lib is sync
        let file = std::fs::File::create(&dest)?;

        let walkdir = WalkDir::new(dir.clone());
        let it = walkdir.into_iter();

        self.zip_dir_inner(&mut it.filter_map(|e| e.ok()), &dir, file)?;
        fs::remove_dir_all(dir).await?;

        Ok(())
    }

    fn zip_dir_inner<T, P>(
        &self,
        it: &mut dyn Iterator<Item = DirEntry>,
        prefix: P,
        writer: T,
    ) -> zip::result::ZipResult<()>
    where
        T: Write + Seek,
        P: AsRef<Path> + Clone,
    {
        let mut zip = zip::ZipWriter::new(writer);
        let options = FileOptions::default()
            .compression_method(zip::CompressionMethod::Deflated)
            .unix_permissions(0o755);

        let mut buffer = Vec::new();
        for entry in it {
            let path = entry.path();
            let name = path.strip_prefix(prefix.clone()).unwrap();

            // Write file or directory explicitly
            // Some unzip tools unzip files with directory paths correctly, some do not!
            if path.is_file() {
                #[allow(deprecated)]
                zip.start_file_from_path(name, options)?;
                let mut f = std::fs::File::open(path)?;

                f.read_to_end(&mut buffer)?;
                zip.write_all(&*buffer)?;
                buffer.clear();
            } else if !name.as_os_str().is_empty() {
                // Only if not root! Avoids path spec / warning
                // and mapname conversion failed error on unzip
                #[allow(deprecated)]
                zip.add_directory_from_path(name, options)?;
            }
        }
        zip.finish()?;
        Result::Ok(())
    }

    async fn print<S>(&self, text: S) -> Result<()>
    where
        S: AsRef<str>,
    {
        println!("{}", text.as_ref());

        self.write_log(&format!(
            "{} {}\n",
            Local::now().format("%Y-%m-%d %H:%M:%S"),
            text.as_ref()
        ))
        .await?;
        Ok(())
    }

    async fn print_verbose<S>(&self, text: S) -> Result<()>
    where
        S: AsRef<str>,
    {
        if self.verbose {
            println!("{}", text.as_ref());
        }

        self.write_log(&format!(
            "{} {}\n",
            Local::now().format("%Y-%m-%d %H:%M:%S"),
            text.as_ref()
        ))
        .await?;
        Ok(())
    }

    async fn write_log(&self, text: &str) -> Result<()> {
        let log_file = self.log_file.clone();
        let mut log_file = log_file.lock().await;
        log_file.write_all(text.as_bytes()).await?;
        Ok(())
    }
}

struct ScriptManager<'a> {
    config: &'a config::Config,
    file_manager: &'a FileManager,
}

impl<'a> ScriptManager<'a> {
    pub fn new(config: &'a config::Config, file_manager: &'a FileManager) -> Self {
        Self {
            config,
            file_manager,
        }
    }

    pub async fn add_install_scripts(&self, devices: &[CreatedDevice<'_>]) -> Result<()> {
        self.file_manager
            .print_verbose("Adding install scripts for all devices")
            .await?;

        for device in devices {
            self.add_install_scripts_internal(&device).await?;
            self.copy_device_readme(device).await?;
        }

        Ok(())
    }

    async fn add_install_scripts_internal(&self, device: &CreatedDevice<'_>) -> Result<()> {
        let hostname = device.device.hostname.as_deref();
        let parent_hostname = device.parent.and_then(|p| p.hostname.as_deref());
        self.file_manager
            .print_verbose(format!(
                "Adding install script for {} with hostname {:?} and parent hostname {:?}. (If values are none, install script will prompt user for values).",
                device.device.device_id,
                hostname,
                parent_hostname
            ))
            .await?;

        let mut script: Vec<&str> = Vec::new();
        let headers = format!(
            include_str!(r#"scripts/headers.sh"#),
            device_id = device.device.device_id
        );
        script.push(&headers);

        // Add user prompts if no hostname provided
        if hostname.is_none() {
            script.push(include_str!(r#"scripts/set_hostname.sh"#));
        }
        if device.parent.is_some() && parent_hostname.is_none() {
            script.push(include_str!(r#"scripts/set_parent_hostname.sh"#));
        }

        // Copy certs to /aziot/certificates folder
        script.push(include_str!(r#"scripts/install_ca_certs.sh"#));
        if self.config.iothub.authentication_method == config::IoTHubAuthMethod::X509Cert {
            script.push(include_str!(r#"scripts/install_hub_auth_certs.sh"#));
        }

        // Run iotedge config apply
        script.push(include_str!(r#"scripts/apply.sh"#));

        let script: String = script.join("\n\n");
        let file = self
            .file_manager
            .get_folder(&device.device.device_id)
            .await?
            .join("install.sh");
        fs::write(file, script).await?;

        Ok(())
    }

    async fn copy_device_readme(&self, device: &CreatedDevice<'_>) -> Result<()> {
        let file = self
            .file_manager
            .get_folder(&device.device.device_id)
            .await?
            .join("README.md");
        fs::write(file, include_str!(r#"docs/device_readme.md"#)).await?;

        Ok(())
    }
}

async fn visualize_terminal(root: &config::DeviceConfig, file_manager: &FileManager) -> Result<()> {
    let result = make_tree(root, "")?;
    file_manager.print(&result).await?;
    fs::write(file_manager.base_path().join("visualization.txt"), result).await?;

    Ok(())
}

fn make_tree(device: &config::DeviceConfig, prefix: &str) -> Result<String> {
    let mut result: Vec<String> = vec![device.device_id.clone(), "\n".to_owned()];

    let num_children = device.children.len();
    for (i, child) in device.children.iter().enumerate() {
        let is_last = i + 1 == num_children;
        let node_prefix = if is_last { "└──" } else { "├──" };
        let node_prefix = [prefix, node_prefix].concat();
        result.push(node_prefix);

        let child_prefix = if is_last { "    " } else { "│   " };
        let child_prefix = [prefix, child_prefix].concat();
        result.push(make_tree(&child, &child_prefix)?);
    }

    Ok(result.concat())
}

fn run_command(args: &[&str]) -> Command {
    #[cfg(any(unix))]
    {
        let args = args.join(" ");
        let mut command = Command::new("sh");
        command.arg("-c").arg(args);
        command
    }

    #[cfg(any(windows))]
    {
        let mut command = Command::new("powershell.exe");
        command.args(args);
        command
    }
}
<|MERGE_RESOLUTION|>--- conflicted
+++ resolved
@@ -1,1351 +1,1347 @@
-use std::collections::{HashMap, HashSet};
-use std::ffi::OsStr;
-use std::str::FromStr;
-use std::sync::Arc;
-
-use anyhow::{Context, Result};
-use chrono::Local;
-use structopt::StructOpt;
-use tokio::fs;
-use tokio::io::AsyncWriteExt;
-use tokio::process::Command;
-use tokio::sync::Mutex;
-
-use aziotctl_common::config::super_config::Config as ISConfig;
-
-mod aziot_config;
-mod config;
-mod hub_responses;
-
-// Windows only, run
-//$Env:OPENSSL_CONF="C:\Users\Lee\source\GnuWin32\share\openssl.cnf"
-// openssl = C:\Users\Lee\source\GnuWin32\bin\openssl.exe
-
-#[tokio::main]
-async fn main() -> Result<()> {
-    let args: Arguments = StructOpt::from_args();
-    if args.clean {
-        let _ = fs::remove_dir_all(&args.output).await;
-    }
-
-<<<<<<< HEAD
-    let test: ISConfig = toml::from_str("")?;
-    println!("{:#?}", test);
-
-    let config = Config::read_config(&args.config).await?;
-=======
-    let config = config::Config::read_config(&args.config).await?;
->>>>>>> 923f2ef5
-    let file_manager = FileManager::new(&args.output, args.verbose).await?;
-    let cert_manager = CertManager::new(&config, &file_manager, args.openssl_path.as_deref());
-    let hub_manager = IoTHubDeviceManager::new(&config, &file_manager, &cert_manager);
-    let device_config_manager = DeviceConfigManager::new(&config, &file_manager);
-    let script_manager = ScriptManager::new(&config, &file_manager);
-
-    file_manager
-        .print_verbose(format!("Using options:\n{:#?}", args))
-        .await?;
-
-    config.check_device_ids().await?;
-    config.check_hostnames(&file_manager).await?;
-
-    visualize_terminal(&config.root_device, &file_manager).await?;
-    if args.visualize {
-        return Ok(());
-    }
-
-    if args.delete || args.force {
-        hub_manager.delete_devices().await?;
-
-        if args.delete {
-            return Ok(());
-        }
-    }
-
-    cert_manager.make_all_device_ca_certs().await?;
-    let created_devices = hub_manager.create_devices().await?;
-
-    device_config_manager
-        .make_all_device_configs(&created_devices)
-        .await?;
-
-    script_manager.add_install_scripts(&created_devices).await?;
-
-    fs::write(
-        file_manager.base_path().join("README.md"),
-        include_str!(r#"docs/root_readme.md"#),
-    )
-    .await?;
-
-    if args.zip_options != ZipOptions::None {
-        file_manager
-            .print_verbose("Zipping all device folders.")
-            .await?;
-        for device in created_devices {
-            file_manager
-                .zip_dir(file_manager.get_folder(&device.device.device_id).await?)
-                .await?
-        }
-
-        if args.zip_options == ZipOptions::All {
-            file_manager.print_verbose("Zipping output folder.").await?;
-            file_manager.zip_dir(file_manager.base_path()).await?;
-        }
-    }
-
-    let output = if args.zip_options == ZipOptions::All {
-        FileManager::path_to_zip(file_manager.base_path())
-    } else {
-        file_manager.base_path().to_path_buf()
-    };
-    let output = std::fs::canonicalize(&output).unwrap_or(output);
-    file_manager
-        .print(format!(
-            "Done! Output located at {:?}. See README.md in output for install instructions.",
-            output
-        ))
-        .await?;
-
-    Ok(())
-}
-
-#[derive(StructOpt, Debug)]
-struct Arguments {
-    /// Verbose: gives more detailed output
-    #[structopt(short, long)]
-    verbose: bool,
-
-    /// Delete: deletes devices in hub instead of creating them
-    #[structopt(short, long)]
-    delete: bool,
-
-    /// Force: tries to delete devices in hub before creating new ones
-    #[structopt(short, long)]
-    force: bool,
-
-    /// Clean: deletes working directory at start
-    #[structopt(long)]
-    clean: bool,
-
-    /// Visualize: only outputs visualization file, does no other work
-    #[structopt(long)]
-    visualize: bool,
-
-    /// Output: path to create directory at.
-    #[structopt(short, long, default_value = "./iotedge_config_cli")]
-    output: PathBuf,
-
-    /// Config: path to config file.
-    #[structopt(short, long, default_value = "./iotedge_config_cli.yaml")]
-    config: PathBuf,
-
-    /// Openssl Path: Path to openssl executable. Only needed if `openssl` is not in PATH.
-    #[structopt(long)]
-    openssl_path: Option<PathBuf>,
-
-    /// Zip Options: what should be zipped: all, devices, or none.
-    #[structopt(long, default_value = "devices")]
-    zip_options: ZipOptions,
-}
-
-#[derive(StructOpt, Debug, PartialEq)]
-enum ZipOptions {
-    None,
-    Devices,
-    All,
-}
-
-impl std::str::FromStr for ZipOptions {
-    type Err = anyhow::Error;
-    fn from_str(string: &str) -> Result<Self> {
-        let result = match string.to_lowercase().as_str() {
-            "all" => Self::All,
-            "devices" => Self::Devices,
-            "none" => Self::None,
-            _ => {
-                return Err(anyhow::Error::msg(format!(
-                    "Did not recognize zip argument: {}",
-                    string
-                )))
-            }
-        };
-
-        Ok(result)
-    }
-}
-
-impl config::Config {
-    pub async fn read_config<P>(file_path: P) -> Result<Self>
-    where
-        P: AsRef<Path>,
-    {
-        println!("Reading {:?}", file_path.as_ref());
-        let data = fs::read(file_path).await.context("Error reading file")?;
-
-        let version: config::ConfigVersion =
-            serde_yaml::from_slice(&data).context("Error parsing config version")?;
-        match version.config_version.as_str() {
-            "1.0" => (),
-            _ => {
-                return Err(anyhow::Error::msg(
-                    "Invalid api_version. Accepted values are: 1.0",
-                ))
-            }
-        }
-
-        serde_yaml::from_slice(&data).context("Error parsing data")
-    }
-
-    async fn check_device_ids(&self) -> Result<()> {
-        let devices = FlatenedDevice::flatten_devices(&self.root_device);
-        let mut map = HashSet::new();
-
-        for device in devices {
-            if !map.insert(&device.device.device_id) {
-                let error = format!(r#"device id "{}" is used twice!"#, device.device.device_id);
-
-                return Err(anyhow::Error::msg(error));
-            }
-        }
-
-        Ok(())
-    }
-
-    async fn check_hostnames(&self, file_manager: &FileManager) -> Result<()> {
-        let devices = FlatenedDevice::flatten_devices(&self.root_device);
-        let mut map = HashMap::new();
-
-        for device in devices {
-            if let Some(hostname) = &device.device.hostname {
-                if let Some(old) = map.insert(hostname, &device.device.device_id) {
-                    file_manager
-                        .print(format!(
-                            "\n\nWARNING: {} and {} share the hostname {}\n\n",
-                            old, device.device.device_id, hostname
-                        ))
-                        .await?;
-                }
-            }
-        }
-
-        Ok(())
-    }
-}
-
-struct FlatenedDevice<'a> {
-    device: &'a config::DeviceConfig,
-    parent: Option<&'a config::DeviceConfig>,
-}
-
-impl<'a> FlatenedDevice<'a> {
-    pub fn flatten_devices(root: &'a config::DeviceConfig) -> Vec<Self> {
-        Self::flatten_devices_internal(root, None)
-    }
-
-    fn flatten_devices_internal(
-        device: &'a config::DeviceConfig,
-        parent: Option<&'a config::DeviceConfig>,
-    ) -> Vec<Self> {
-        let mut result: Vec<FlatenedDevice> = vec![FlatenedDevice { device, parent }];
-        for child in &device.children {
-            result.append(&mut Self::flatten_devices_internal(&child, Some(device)));
-        }
-
-        result
-    }
-}
-
-struct CreatedDevice<'a> {
-    device: &'a config::DeviceConfig,
-    parent: Option<&'a config::DeviceConfig>,
-    create_response: hub_responses::CreateResponse,
-}
-
-struct IoTHubDeviceManager<'a> {
-    config: &'a config::Config,
-    file_manager: &'a FileManager,
-    cert_manager: &'a CertManager<'a>,
-}
-
-impl<'a> IoTHubDeviceManager<'a> {
-    pub fn new(
-        config: &'a config::Config,
-        file_manager: &'a FileManager,
-        cert_manager: &'a CertManager,
-    ) -> Self {
-        Self {
-            config,
-            file_manager,
-            cert_manager,
-        }
-    }
-
-    pub async fn create_devices(&self) -> Result<Vec<CreatedDevice<'_>>> {
-        // Create devices
-        let devices_to_create = FlatenedDevice::flatten_devices(&self.config.root_device);
-        self.file_manager
-            .print(&format!(
-                "Creating {} devices in hub {}",
-                devices_to_create.len(),
-                self.config.iothub.iothub_name
-            ))
-            .await?;
-
-        let futures = devices_to_create
-            .iter()
-            .map(|d| self.create_device_identity(d));
-
-        let created_devices = futures::future::join_all(futures)
-            .await
-            .into_iter()
-            .collect::<Result<Vec<CreatedDevice<'_>>>>()?;
-
-        // Add parent-child relationships
-        let relationships_to_add = created_devices.iter().filter_map(|child| {
-            child
-                .parent
-                .map(|parent| (&parent.device_id, &child.device.device_id))
-        });
-        self.file_manager
-            .print_verbose("Adding parent-child relationships.")
-            .await?;
-
-        let futures = relationships_to_add
-            .map(|(parent, child)| self.create_parent_child_relationship(parent, child));
-
-        futures::future::join_all(futures)
-            .await
-            .into_iter()
-            .collect::<Result<Vec<()>>>()?;
-        self.file_manager
-            .print_verbose("Created all relationships.")
-            .await?;
-
-        Ok(created_devices)
-    }
-
-    pub async fn delete_devices(&self) -> Result<()> {
-        let devices_to_delete = FlatenedDevice::flatten_devices(&self.config.root_device);
-        self.file_manager
-            .print(&format!(
-                "Deleting {} devices from hub {}",
-                devices_to_delete.len(),
-                self.config.iothub.iothub_name
-            ))
-            .await?;
-
-        let futures = devices_to_delete
-            .iter()
-            .map(|d| self.delete_device_identity(&d.device.device_id));
-
-        let num_successes = futures::future::join_all(futures)
-            .await
-            .into_iter()
-            .collect::<Result<Vec<bool>>>()?
-            .into_iter()
-            .filter(|s| *s)
-            .count();
-
-        if num_successes == devices_to_delete.len() {
-            self.file_manager
-                .print_verbose("Deleted all devices.")
-                .await?;
-        } else {
-            self.file_manager
-                .print(&format!(
-                "Successfully deleted {} devices, {} failed. For more information use the -v flag.",
-                num_successes,
-                num_successes - devices_to_delete.len(),
-            ))
-                .await?;
-        }
-
-        Ok(())
-    }
-
-    async fn create_device_identity<'b>(
-        &self,
-        device: &FlatenedDevice<'b>,
-    ) -> Result<CreatedDevice<'b>> {
-        self.file_manager
-            .print_verbose(format!(
-                "Creating device {} on hub {}",
-                device.device.device_id, self.config.iothub.iothub_name
-            ))
-            .await?;
-
-        let mut args = vec![
-            "az iot hub device-identity create",
-            "--device-id",
-            &device.device.device_id,
-            "--hub-name",
-            &self.config.iothub.iothub_name,
-            "--edge-enabled",
-        ];
-
-        let primary_thumbprint: String;
-        let secondary_thumbprint: String;
-        if self.config.iothub.authentication_method == config::IoTHubAuthMethod::X509Cert {
-            let auth_cert = self
-                .cert_manager
-                .make_hub_auth_cert(&device.device.device_id)
-                .await?;
-
-            primary_thumbprint = self.cert_manager.get_thumbprint(&auth_cert).await?;
-            secondary_thumbprint = self
-                .cert_manager
-                .get_thumbprint(
-                    &self
-                        .cert_manager
-                        .device_ca_path(&device.device.device_id)
-                        .await?,
-                )
-                .await?;
-
-            args.extend(&["--auth-method", "x509_thumbprint"]);
-            args.extend(&["--primary-thumbprint", &primary_thumbprint]);
-            args.extend(&["--secondary-thumbprint", &secondary_thumbprint]);
-        }
-
-        let command = run_command(&args).output().await?;
-        if command.status.success() {
-            self.file_manager
-                .print_verbose(format!(
-                    "Successfully created {}.\n{}",
-                    device.device.device_id,
-                    String::from_utf8_lossy(&command.stdout)
-                ))
-                .await?;
-
-            let created_device: hub_responses::CreateResponse = serde_json::from_slice(&command.stdout)?;
-
-            if let Some(deployment) = &device.device.deployment {
-                self.set_deployment(&device.device.device_id, &deployment)
-                    .await?;
-            }
-            Ok(CreatedDevice {
-                device: device.device,
-                parent: device.parent,
-                create_response: created_device,
-            })
-        } else {
-            let error = format!(
-                "Failed to create {}:\n{}\n{}\nMake sure you are running as sudo and try using the -f flag to delete existing devices before creation.",
-                device.device.device_id,
-                String::from_utf8_lossy(&command.stdout),
-                String::from_utf8_lossy(&command.stderr)
-            );
-            self.file_manager.print_verbose(&error).await?;
-
-            Err(anyhow::Error::msg(error))
-        }
-    }
-
-    async fn create_parent_child_relationship(&self, parent: &str, child: &str) -> Result<()> {
-        self.file_manager
-            .print_verbose(format!("Adding {} as child of parent {}.", child, parent,))
-            .await?;
-
-        let args = &[
-            "az iot hub device-identity parent set",
-            "--device-id",
-            child,
-            "--parent-device-id",
-            parent,
-            "--hub-name",
-            &self.config.iothub.iothub_name,
-        ];
-        let command = run_command(args).output().await?;
-        if command.status.success() {
-            self.file_manager
-                .print_verbose(format!(
-                    "Successfully added {} as child of parent {}.\n{}",
-                    child,
-                    parent,
-                    String::from_utf8_lossy(&command.stdout)
-                ))
-                .await?;
-
-            Ok(())
-        } else {
-            let error = format!(
-                "Failed to add {} as child of parent {}:\n{}\n{}\n",
-                child,
-                parent,
-                String::from_utf8_lossy(&command.stdout),
-                String::from_utf8_lossy(&command.stderr)
-            );
-            self.file_manager.print_verbose(&error).await?;
-
-            Err(anyhow::Error::msg(error))
-        }
-    }
-
-    async fn delete_device_identity(&self, device_id: &str) -> Result<bool> {
-        self.file_manager
-            .print_verbose(format!(
-                "Deleting device {} on hub {}",
-                device_id, self.config.iothub.iothub_name
-            ))
-            .await?;
-
-        let args = &[
-            "az iot hub device-identity delete",
-            "--device-id",
-            device_id,
-            "--hub-name",
-            &self.config.iothub.iothub_name,
-        ];
-
-        let command = run_command(args)
-            // .spawn()?;
-            .output()
-            .await?;
-
-        if command.status.success()
-            || String::from_utf8_lossy(&command.stderr).contains("ErrorCode:DeviceNotFound;")
-        {
-            self.file_manager
-                .print_verbose(format!(
-                    "Successfully deleted {}.\n{}",
-                    device_id,
-                    String::from_utf8_lossy(&command.stdout)
-                ))
-                .await?;
-            Ok(true)
-        } else {
-            self.file_manager
-                .print_verbose(format!(
-                    "Failed to delete {}:\n{}\n{}\n",
-                    device_id,
-                    String::from_utf8_lossy(&command.stdout),
-                    String::from_utf8_lossy(&command.stderr)
-                ))
-                .await?;
-
-            Ok(false)
-        }
-    }
-
-    async fn set_deployment(&self, device_id: &str, path: &str) -> Result<()> {
-        self.file_manager
-            .print_verbose(format!("Setting {}'s deployment to {}", device_id, path))
-            .await?;
-
-        let args = &[
-            "az iot edge set-modules",
-            "--device-id",
-            device_id,
-            "--hub-name",
-            &self.config.iothub.iothub_name,
-            "--content",
-            path,
-        ];
-        let command = run_command(args).output().await?;
-        if command.status.success() {
-            self.file_manager
-                .print_verbose(format!(
-                    "Successfully set deployment for {}.\n{}",
-                    device_id,
-                    String::from_utf8_lossy(&command.stdout)
-                ))
-                .await?;
-
-            Ok(())
-        } else {
-            let error = format!(
-                "Failed to set deployment for {}:\n{}\n{}\n",
-                device_id,
-                String::from_utf8_lossy(&command.stdout),
-                String::from_utf8_lossy(&command.stderr)
-            );
-            self.file_manager.print_verbose(&error).await?;
-
-            Err(anyhow::Error::msg(error))
-        }
-    }
-}
-
-struct CertManager<'a> {
-    config: &'a config::Config,
-    file_manager: &'a FileManager,
-    openssl_path: Option<&'a Path>,
-}
-
-impl<'a> CertManager<'a> {
-    pub fn new(
-        config: &'a config::Config,
-        file_manager: &'a FileManager,
-        openssl_path: Option<&'a Path>,
-    ) -> Self {
-        Self {
-            config,
-            file_manager,
-            openssl_path,
-        }
-    }
-
-    pub async fn device_ca_path(&self, device_id: &str) -> Result<PathBuf> {
-        let path = self
-            .file_manager
-            .get_folder(device_id)
-            .await?
-            .join(format!("{}.full-chain.cert.pem", device_id));
-
-        Ok(path)
-    }
-
-    pub async fn make_all_device_ca_certs(&self) -> Result<()> {
-        let device_ids: Vec<&str> = FlatenedDevice::flatten_devices(&self.config.root_device)
-            .iter()
-            .map(|d| d.device.device_id.as_str())
-            .collect();
-
-        let config = self
-            .file_manager
-            .get_folder("certificates")
-            .await?
-            .join("v3_ca_extensions.cnf");
-        fs::write(config, include_str!(r#"scripts/v3_ca_extensions.cnf"#)).await?;
-
-        let (cert_path, key_path) = if let Some(certificates) = &self.config.certificates {
-            self.file_manager
-                .print(format!(
-                    "Using root CA {:?} with key {:?}.",
-                    certificates.root_ca_cert_path, certificates.root_ca_cert_key_path
-                ))
-                .await?;
-
-            (
-                PathBuf::from_str(&certificates.root_ca_cert_path)?,
-                PathBuf::from_str(&certificates.root_ca_cert_key_path)?,
-            )
-        } else {
-            self.make_root_cert().await?
-        };
-
-        self.file_manager
-            .print(format!(
-                "Creating certificates for {} devices",
-                device_ids.len(),
-            ))
-            .await?;
-
-        let futures = device_ids
-            .iter()
-            .map(|d| self.make_device_ca_cert(d, &cert_path, &key_path));
-
-        futures::future::join_all(futures)
-            .await
-            .into_iter()
-            .collect::<Result<Vec<()>>>()?;
-
-        self.file_manager
-            .print_verbose("Created all device certs.")
-            .await?;
-
-        Ok(())
-    }
-
-    async fn make_root_cert(&self) -> Result<(PathBuf, PathBuf)> {
-        let cert_folder = self.file_manager.get_folder("certificates").await?;
-        let cert_path = cert_folder.join("iotedge_config_cli_root.pem");
-        let key_path = cert_folder.join("iotedge_config_cli_root.key.pem");
-        self.file_manager
-            .print(format!(
-                "No Root CA specified. Generating self-signed root at {:?}.",
-                cert_path
-            ))
-            .await?;
-
-        let config = self
-            .file_manager
-            .get_folder("certificates")
-            .await?
-            .join("v3_ca_extensions.cnf");
-
-        let command = self
-            .openssl_command()
-            .arg("req")
-            .args(&[
-                "-x509",
-                "-new",
-                "-newkey",
-                "rsa:4096",
-                "-days",
-                "365",
-                "-nodes",
-                // "-addext",
-                // "keyUsage=critical, digitalSignature, cRLSign, keyCertSign",
-                "-extensions",
-                "v3_ca",
-            ])
-            .args(&[OsStr::new("-keyout"), key_path.as_os_str()])
-            .args(&[OsStr::new("-out"), cert_path.as_os_str()])
-            .args(&[OsStr::new("-config"), config.as_os_str()])
-            .args(&["-subj", "/CN=Azure_IoT_Config_Cli_Cert"])
-            .output()
-            .await?;
-
-        self.file_manager
-            .print_verbose(format!(
-                "{}{}",
-                String::from_utf8_lossy(&command.stdout),
-                String::from_utf8_lossy(&command.stderr)
-            ))
-            .await?;
-
-        Ok((cert_path, key_path))
-    }
-
-    async fn make_device_ca_cert(
-        &self,
-        device_id: &str,
-        ca_cert_path: &Path,
-        ca_key_path: &Path,
-    ) -> Result<()> {
-        let device_folder = self.file_manager.get_folder(device_id).await?;
-        let csr = device_folder.join("device-id.csr");
-        let device_key = device_folder.join(format!("{}.key.pem", device_id));
-        let device_cert = device_folder.join(format!("{}.cert.pem", device_id));
-        let config = self
-            .file_manager
-            .get_folder("certificates")
-            .await?
-            .join("v3_ca_extensions.cnf");
-
-        // CSR
-        self.file_manager
-            .print_verbose(format!("Making device csr for {}.", device_id))
-            .await?;
-        let command = self
-            .openssl_command()
-            .arg("req")
-            .args(&["-newkey", "rsa:4096", "-nodes"])
-            .args(&[OsStr::new("-keyout"), device_key.as_os_str()])
-            .args(&[OsStr::new("-out"), csr.as_os_str()])
-            .args(&["-subj", &format!("/CN={}.deviceca", device_id)])
-            .output()
-            .await?;
-
-        self.file_manager
-            .print_verbose(format!(
-                "{}{}",
-                String::from_utf8_lossy(&command.stdout),
-                String::from_utf8_lossy(&command.stderr)
-            ))
-            .await?;
-
-        if !command.status.success() {
-            return Err(anyhow::Error::msg(format!(
-                "Error making csr for {}",
-                device_id
-            )));
-        }
-
-        // Sign Cert
-        self.file_manager
-            .print_verbose(format!(
-                "Making device cert based on for {:?} using {:?}.",
-                csr, ca_cert_path
-            ))
-            .await?;
-        let command = self
-            .openssl_command()
-            .arg("x509")
-            .args(&[
-                "-req",
-                "-days",
-                "365",
-                "-CAcreateserial",
-                "-extensions",
-                "v3_ca",
-            ])
-            .args(&[OsStr::new("-in"), csr.as_os_str()])
-            .args(&[OsStr::new("-out"), device_cert.as_os_str()])
-            .args(&[OsStr::new("-CA"), ca_cert_path.as_os_str()])
-            .args(&[OsStr::new("-CAkey"), ca_key_path.as_os_str()])
-            .args(&[OsStr::new("-extfile"), config.as_os_str()])
-            .output()
-            .await?;
-
-        self.file_manager
-            .print_verbose(format!(
-                "{}{}",
-                String::from_utf8_lossy(&command.stdout),
-                String::from_utf8_lossy(&command.stderr)
-            ))
-            .await?;
-
-        if !command.status.success() {
-            return Err(anyhow::Error::msg(format!(
-                "Error making cert for {}",
-                device_id
-            )));
-        }
-
-        self.file_manager
-            .print_verbose(format!(
-                "Successfully made cert {:?}. Copying root cert to folder.",
-                device_cert
-            ))
-            .await?;
-
-        fs::remove_file(csr).await?;
-        fs::copy(
-            ca_cert_path,
-            device_folder.join(ca_cert_path.file_name().unwrap()),
-        )
-        .await?;
-
-        self.file_manager
-            .print_verbose("Copied Root. Making cert chain.")
-            .await?;
-
-        Self::make_cert_chain(
-            &[&device_cert, ca_cert_path],
-            &self.device_ca_path(device_id).await?,
-        )
-        .await?;
-
-        Ok(())
-    }
-
-    pub async fn make_hub_auth_cert(&self, device_id: &str) -> Result<PathBuf> {
-        let device_folder = self.file_manager.get_folder(device_id).await?;
-        let device_cert = device_folder.join(format!("{}.hub-auth.cert.pem", device_id));
-        let device_key = device_folder.join(format!("{}.hub-auth.key.pem", device_id));
-        self.file_manager
-            .print_verbose(format!(
-                "Generating self-signed hub cert for {} at {:?}.",
-                device_id, device_cert
-            ))
-            .await?;
-
-        let command = self
-            .openssl_command()
-            .arg("req")
-            .args(&[
-                "-x509", "-new", "-newkey", "rsa:4096", "-days", "365", "-nodes",
-            ])
-            .args(&[OsStr::new("-keyout"), device_key.as_os_str()])
-            .args(&[OsStr::new("-out"), device_cert.as_os_str()])
-            .args(&["-subj", &format!("/CN={}", device_id)])
-            .output()
-            .await?;
-
-        self.file_manager
-            .print_verbose(format!(
-                "{}{}",
-                String::from_utf8_lossy(&command.stdout),
-                String::from_utf8_lossy(&command.stderr)
-            ))
-            .await?;
-
-        Ok(device_cert)
-    }
-
-    pub async fn get_thumbprint(&self, cert: &Path) -> Result<String> {
-        self.file_manager
-            .print_verbose(format!("Getting thumbprint for {:?}", cert))
-            .await?;
-
-        let command = self
-            .openssl_command()
-            .args(&["x509", "--noout", "-fingerprint"])
-            .args(&[OsStr::new("-in"), cert.as_os_str()])
-            .output()
-            .await?;
-
-        self.file_manager
-            .print_verbose(format!(
-                "{}{}",
-                String::from_utf8_lossy(&command.stdout),
-                String::from_utf8_lossy(&command.stderr)
-            ))
-            .await?;
-
-        if !command.status.success() {
-            return Err(anyhow::Error::msg(format!(
-                "Error getting fingerprint for {:?}",
-                cert
-            )));
-        }
-
-        let thumbprint = String::from_utf8_lossy(&command.stdout);
-        let mut thumbprint = thumbprint
-            .split('=')
-            .into_iter()
-            .nth(1)
-            .unwrap_or_else(|| {
-                panic!(
-                    "Unable to parse openssl fingerprint response:\n{}",
-                    String::from_utf8_lossy(&command.stdout)
-                )
-            })
-            .trim()
-            .to_owned();
-        thumbprint.retain(|c| c != ':');
-
-        Ok(thumbprint)
-    }
-
-    async fn make_cert_chain(certs: &[&Path], out: &Path) -> Result<()> {
-        let mut file = fs::File::create(out).await?;
-        for cert in certs {
-            file.write_all(&fs::read(cert).await?).await?;
-        }
-
-        Ok(())
-    }
-
-    fn openssl_command(&self) -> Command {
-        self.openssl_path
-            .map_or_else(|| Command::new("openssl"), Command::new)
-    }
-}
-
-struct DeviceConfigManager<'a> {
-    config: &'a config::Config,
-    file_manager: &'a FileManager,
-}
-
-impl<'a> DeviceConfigManager<'a> {
-    pub fn new(config: &'a config::Config, file_manager: &'a FileManager) -> Self {
-        Self {
-            config,
-            file_manager,
-        }
-    }
-
-    pub async fn make_all_device_configs(&self, devices: &[CreatedDevice<'_>]) -> Result<()> {
-        self.file_manager
-            .print(&format!(
-                "Creating configuration files based on {:?} for {} devices.",
-                self.config.configuration.template_config_path,
-                devices.len(),
-            ))
-            .await?;
-
-        let base_config = fs::read(&self.config.configuration.template_config_path).await?;
-        let base_config = String::from_utf8(base_config)?;
-
-        self.file_manager
-            .print_verbose(format!("Base Config File: {:#?}", base_config))
-            .await?;
-
-        for device in devices {
-            self.make_device_config(&device, &base_config).await?;
-        }
-
-        self.file_manager
-            .print_verbose("Created config files.")
-            .await?;
-
-        Ok(())
-    }
-
-    async fn make_device_config(
-        &self,
-        device: &CreatedDevice<'_>,
-        base_config: &str,
-    ) -> Result<()> {
-        self.file_manager
-            .print_verbose(format!("Generating config for {}", device.device.device_id))
-            .await?;
-
-        let authentication = match self.config.iothub.authentication_method {
-            config::IoTHubAuthMethod::SymmetricKey => aziot_config::ManualAuthMethod::SharedPrivateKey {
-                device_id_pk: aziot_config::DeviceIdPk {
-                    value: device
-                        .create_response
-                        .authentication
-                        .symmetric_key
-                        .primary_key
-                        .clone()
-                        .ok_or_else(|| {
-                            anyhow::Error::msg("Hub response did not contain symmetric key")
-                        })?,
-                },
-            },
-            config::IoTHubAuthMethod::X509Cert => aziot_config::ManualAuthMethod::X509 {
-                identity: aziot_config::X509Identity {
-                    identity_cert: format!(
-                        "file:///etc/aziot/certificates/{}.hub-auth.cert.pem",
-                        device.device.device_id
-                    ),
-                    identity_pk: format!(
-                        "file:///etc/aziot/certificates/{}.hub-auth.key.pem",
-                        device.device.device_id
-                    ),
-                },
-            },
-        };
-
-        let provisioning = aziot_config::Provisioning {
-            source: "manual".to_owned(),
-            device_id: device.device.device_id.clone(),
-            iothub_hostname: self.config.iothub.iothub_hostname.clone(),
-            authentication,
-        };
-
-        let hostname = device
-            .device
-            .hostname
-            .as_deref()
-            .unwrap_or("{{HOSTNAME}}")
-            .to_owned();
-
-        let parent_hostname = device.parent.map(|p| {
-            p.hostname
-                .as_deref()
-                .unwrap_or("{{PARENT_HOSTNAME}}")
-                .to_owned()
-        });
-
-        let trust_bundle_cert =
-            "file:///etc/aziot/certificates/iotedge_config_cli_root.pem".to_owned();
-
-        let edge_ca = aziot_config::EdgeCa {
-            cert: format!(
-                "file:///etc/aziot/certificates/{}.full-chain.cert.pem",
-                device.device.device_id
-            ),
-            pk: format!(
-                "file:///etc/aziot/certificates/{}.key.pem",
-                device.device.device_id
-            ),
-        };
-
-        let image = device
-            .device
-            .edge_agent
-            .as_ref()
-            .unwrap_or(&self.config.configuration.default_edge_agent);
-        let agent = aziot_config::Agent {
-            config: aziot_config::AgentConfig {
-                image: image.to_owned(),
-            },
-        };
-
-        let config = aziot_config::AziotConfig {
-            provisioning,
-            hostname,
-            parent_hostname,
-            trust_bundle_cert,
-            edge_ca,
-            agent,
-        };
-
-        let config = toml::to_string(&config)?;
-        let config = &[&config, base_config].join("\n\n");
-
-        let file = self
-            .file_manager
-            .get_folder(&device.device.device_id)
-            .await?
-            .join("config.toml");
-        self.file_manager
-            .print_verbose(format!(
-                "Writing config for {} to {:?}\n{}",
-                device.device.device_id, file, config
-            ))
-            .await?;
-
-        fs::write(file, config).await?;
-        Ok(())
-    }
-}
-
-use std::io::prelude::*;
-use std::io::{Seek, Write};
-use std::iter::Iterator;
-use std::path::{Path, PathBuf};
-
-use walkdir::{DirEntry, WalkDir};
-use zip::write::FileOptions;
-
-struct FileManager {
-    base_path: PathBuf,
-    log_file: Arc<Mutex<fs::File>>,
-    verbose: bool,
-}
-
-impl FileManager {
-    async fn new<P>(base_path: P, verbose: bool) -> Result<Self>
-    where
-        P: Into<PathBuf>,
-    {
-        let base_path: PathBuf = base_path.into();
-        fs::create_dir_all(&base_path).await?;
-
-        let time = Local::now().format("%Y-%m-%d_%H-%M-%S");
-        let log_file = base_path.join(format!("log_{}.txt", time));
-        let message = format!("Writing logs to {:?}", log_file);
-        let log_file = fs::File::create(log_file).await?;
-        let log_file = Arc::new(Mutex::new(log_file));
-
-        let this = Self {
-            base_path,
-            log_file,
-            verbose,
-        };
-        this.print(message).await?;
-        Ok(this)
-    }
-
-    pub fn base_path(&self) -> &Path {
-        &self.base_path
-    }
-
-    pub async fn get_folder(&self, path: &str) -> Result<PathBuf> {
-        let mut folder = self.base_path.clone();
-        folder.push(path);
-
-        fs::create_dir_all(&folder).await?;
-
-        Ok(folder)
-    }
-
-    pub fn path_to_zip<P>(path: P) -> PathBuf
-    where
-        P: AsRef<Path>,
-    {
-        let mut output = path.as_ref().to_path_buf();
-        output.set_file_name(&format!(
-            "{}.zip",
-            output.file_name().unwrap().to_string_lossy()
-        ));
-
-        output
-    }
-
-    // from https://github.com/zip-rs/zip/blob/5290d687b287a444f61bba32605423f01fd5b1c3/examples/write_dir.rs
-    pub async fn zip_dir<P>(&self, dir: P) -> Result<()>
-    where
-        P: AsRef<Path> + Clone,
-    {
-        let dest = Self::path_to_zip(&dir);
-        self.print_verbose(format!("Zipping {:?} into {:?}", dir.as_ref(), dest))
-            .await?;
-
-        // Note zipping is done synchronously since the zip lib is sync
-        let file = std::fs::File::create(&dest)?;
-
-        let walkdir = WalkDir::new(dir.clone());
-        let it = walkdir.into_iter();
-
-        self.zip_dir_inner(&mut it.filter_map(|e| e.ok()), &dir, file)?;
-        fs::remove_dir_all(dir).await?;
-
-        Ok(())
-    }
-
-    fn zip_dir_inner<T, P>(
-        &self,
-        it: &mut dyn Iterator<Item = DirEntry>,
-        prefix: P,
-        writer: T,
-    ) -> zip::result::ZipResult<()>
-    where
-        T: Write + Seek,
-        P: AsRef<Path> + Clone,
-    {
-        let mut zip = zip::ZipWriter::new(writer);
-        let options = FileOptions::default()
-            .compression_method(zip::CompressionMethod::Deflated)
-            .unix_permissions(0o755);
-
-        let mut buffer = Vec::new();
-        for entry in it {
-            let path = entry.path();
-            let name = path.strip_prefix(prefix.clone()).unwrap();
-
-            // Write file or directory explicitly
-            // Some unzip tools unzip files with directory paths correctly, some do not!
-            if path.is_file() {
-                #[allow(deprecated)]
-                zip.start_file_from_path(name, options)?;
-                let mut f = std::fs::File::open(path)?;
-
-                f.read_to_end(&mut buffer)?;
-                zip.write_all(&*buffer)?;
-                buffer.clear();
-            } else if !name.as_os_str().is_empty() {
-                // Only if not root! Avoids path spec / warning
-                // and mapname conversion failed error on unzip
-                #[allow(deprecated)]
-                zip.add_directory_from_path(name, options)?;
-            }
-        }
-        zip.finish()?;
-        Result::Ok(())
-    }
-
-    async fn print<S>(&self, text: S) -> Result<()>
-    where
-        S: AsRef<str>,
-    {
-        println!("{}", text.as_ref());
-
-        self.write_log(&format!(
-            "{} {}\n",
-            Local::now().format("%Y-%m-%d %H:%M:%S"),
-            text.as_ref()
-        ))
-        .await?;
-        Ok(())
-    }
-
-    async fn print_verbose<S>(&self, text: S) -> Result<()>
-    where
-        S: AsRef<str>,
-    {
-        if self.verbose {
-            println!("{}", text.as_ref());
-        }
-
-        self.write_log(&format!(
-            "{} {}\n",
-            Local::now().format("%Y-%m-%d %H:%M:%S"),
-            text.as_ref()
-        ))
-        .await?;
-        Ok(())
-    }
-
-    async fn write_log(&self, text: &str) -> Result<()> {
-        let log_file = self.log_file.clone();
-        let mut log_file = log_file.lock().await;
-        log_file.write_all(text.as_bytes()).await?;
-        Ok(())
-    }
-}
-
-struct ScriptManager<'a> {
-    config: &'a config::Config,
-    file_manager: &'a FileManager,
-}
-
-impl<'a> ScriptManager<'a> {
-    pub fn new(config: &'a config::Config, file_manager: &'a FileManager) -> Self {
-        Self {
-            config,
-            file_manager,
-        }
-    }
-
-    pub async fn add_install_scripts(&self, devices: &[CreatedDevice<'_>]) -> Result<()> {
-        self.file_manager
-            .print_verbose("Adding install scripts for all devices")
-            .await?;
-
-        for device in devices {
-            self.add_install_scripts_internal(&device).await?;
-            self.copy_device_readme(device).await?;
-        }
-
-        Ok(())
-    }
-
-    async fn add_install_scripts_internal(&self, device: &CreatedDevice<'_>) -> Result<()> {
-        let hostname = device.device.hostname.as_deref();
-        let parent_hostname = device.parent.and_then(|p| p.hostname.as_deref());
-        self.file_manager
-            .print_verbose(format!(
-                "Adding install script for {} with hostname {:?} and parent hostname {:?}. (If values are none, install script will prompt user for values).",
-                device.device.device_id,
-                hostname,
-                parent_hostname
-            ))
-            .await?;
-
-        let mut script: Vec<&str> = Vec::new();
-        let headers = format!(
-            include_str!(r#"scripts/headers.sh"#),
-            device_id = device.device.device_id
-        );
-        script.push(&headers);
-
-        // Add user prompts if no hostname provided
-        if hostname.is_none() {
-            script.push(include_str!(r#"scripts/set_hostname.sh"#));
-        }
-        if device.parent.is_some() && parent_hostname.is_none() {
-            script.push(include_str!(r#"scripts/set_parent_hostname.sh"#));
-        }
-
-        // Copy certs to /aziot/certificates folder
-        script.push(include_str!(r#"scripts/install_ca_certs.sh"#));
-        if self.config.iothub.authentication_method == config::IoTHubAuthMethod::X509Cert {
-            script.push(include_str!(r#"scripts/install_hub_auth_certs.sh"#));
-        }
-
-        // Run iotedge config apply
-        script.push(include_str!(r#"scripts/apply.sh"#));
-
-        let script: String = script.join("\n\n");
-        let file = self
-            .file_manager
-            .get_folder(&device.device.device_id)
-            .await?
-            .join("install.sh");
-        fs::write(file, script).await?;
-
-        Ok(())
-    }
-
-    async fn copy_device_readme(&self, device: &CreatedDevice<'_>) -> Result<()> {
-        let file = self
-            .file_manager
-            .get_folder(&device.device.device_id)
-            .await?
-            .join("README.md");
-        fs::write(file, include_str!(r#"docs/device_readme.md"#)).await?;
-
-        Ok(())
-    }
-}
-
-async fn visualize_terminal(root: &config::DeviceConfig, file_manager: &FileManager) -> Result<()> {
-    let result = make_tree(root, "")?;
-    file_manager.print(&result).await?;
-    fs::write(file_manager.base_path().join("visualization.txt"), result).await?;
-
-    Ok(())
-}
-
-fn make_tree(device: &config::DeviceConfig, prefix: &str) -> Result<String> {
-    let mut result: Vec<String> = vec![device.device_id.clone(), "\n".to_owned()];
-
-    let num_children = device.children.len();
-    for (i, child) in device.children.iter().enumerate() {
-        let is_last = i + 1 == num_children;
-        let node_prefix = if is_last { "└──" } else { "├──" };
-        let node_prefix = [prefix, node_prefix].concat();
-        result.push(node_prefix);
-
-        let child_prefix = if is_last { "    " } else { "│   " };
-        let child_prefix = [prefix, child_prefix].concat();
-        result.push(make_tree(&child, &child_prefix)?);
-    }
-
-    Ok(result.concat())
-}
-
-fn run_command(args: &[&str]) -> Command {
-    #[cfg(any(unix))]
-    {
-        let args = args.join(" ");
-        let mut command = Command::new("sh");
-        command.arg("-c").arg(args);
-        command
-    }
-
-    #[cfg(any(windows))]
-    {
-        let mut command = Command::new("powershell.exe");
-        command.args(args);
-        command
-    }
-}
+use std::collections::{HashMap, HashSet};
+use std::ffi::OsStr;
+use std::str::FromStr;
+use std::sync::Arc;
+
+use anyhow::{Context, Result};
+use chrono::Local;
+use structopt::StructOpt;
+use tokio::fs;
+use tokio::io::AsyncWriteExt;
+use tokio::process::Command;
+use tokio::sync::Mutex;
+
+use aziotctl_common::config::super_config::Config as ISConfig;
+
+mod aziot_config;
+mod config;
+mod hub_responses;
+
+// Windows only, run
+//$Env:OPENSSL_CONF="C:\Users\Lee\source\GnuWin32\share\openssl.cnf"
+// openssl = C:\Users\Lee\source\GnuWin32\bin\openssl.exe
+
+#[tokio::main]
+async fn main() -> Result<()> {
+    let args: Arguments = StructOpt::from_args();
+    if args.clean {
+        let _ = fs::remove_dir_all(&args.output).await;
+    }
+
+    let test: ISConfig = toml::from_str("")?;
+    println!("{:#?}", test);
+
+    let config = Config::read_config(&args.config).await?;
+    let file_manager = FileManager::new(&args.output, args.verbose).await?;
+    let cert_manager = CertManager::new(&config, &file_manager, args.openssl_path.as_deref());
+    let hub_manager = IoTHubDeviceManager::new(&config, &file_manager, &cert_manager);
+    let device_config_manager = DeviceConfigManager::new(&config, &file_manager);
+    let script_manager = ScriptManager::new(&config, &file_manager);
+
+    file_manager
+        .print_verbose(format!("Using options:\n{:#?}", args))
+        .await?;
+
+    config.check_device_ids().await?;
+    config.check_hostnames(&file_manager).await?;
+
+    visualize_terminal(&config.root_device, &file_manager).await?;
+    if args.visualize {
+        return Ok(());
+    }
+
+    if args.delete || args.force {
+        hub_manager.delete_devices().await?;
+
+        if args.delete {
+            return Ok(());
+        }
+    }
+
+    cert_manager.make_all_device_ca_certs().await?;
+    let created_devices = hub_manager.create_devices().await?;
+
+    device_config_manager
+        .make_all_device_configs(&created_devices)
+        .await?;
+
+    script_manager.add_install_scripts(&created_devices).await?;
+
+    fs::write(
+        file_manager.base_path().join("README.md"),
+        include_str!(r#"docs/root_readme.md"#),
+    )
+    .await?;
+
+    if args.zip_options != ZipOptions::None {
+        file_manager
+            .print_verbose("Zipping all device folders.")
+            .await?;
+        for device in created_devices {
+            file_manager
+                .zip_dir(file_manager.get_folder(&device.device.device_id).await?)
+                .await?
+        }
+
+        if args.zip_options == ZipOptions::All {
+            file_manager.print_verbose("Zipping output folder.").await?;
+            file_manager.zip_dir(file_manager.base_path()).await?;
+        }
+    }
+
+    let output = if args.zip_options == ZipOptions::All {
+        FileManager::path_to_zip(file_manager.base_path())
+    } else {
+        file_manager.base_path().to_path_buf()
+    };
+    let output = std::fs::canonicalize(&output).unwrap_or(output);
+    file_manager
+        .print(format!(
+            "Done! Output located at {:?}. See README.md in output for install instructions.",
+            output
+        ))
+        .await?;
+
+    Ok(())
+}
+
+#[derive(StructOpt, Debug)]
+struct Arguments {
+    /// Verbose: gives more detailed output
+    #[structopt(short, long)]
+    verbose: bool,
+
+    /// Delete: deletes devices in hub instead of creating them
+    #[structopt(short, long)]
+    delete: bool,
+
+    /// Force: tries to delete devices in hub before creating new ones
+    #[structopt(short, long)]
+    force: bool,
+
+    /// Clean: deletes working directory at start
+    #[structopt(long)]
+    clean: bool,
+
+    /// Visualize: only outputs visualization file, does no other work
+    #[structopt(long)]
+    visualize: bool,
+
+    /// Output: path to create directory at.
+    #[structopt(short, long, default_value = "./iotedge_config_cli")]
+    output: PathBuf,
+
+    /// Config: path to config file.
+    #[structopt(short, long, default_value = "./iotedge_config_cli.yaml")]
+    config: PathBuf,
+
+    /// Openssl Path: Path to openssl executable. Only needed if `openssl` is not in PATH.
+    #[structopt(long)]
+    openssl_path: Option<PathBuf>,
+
+    /// Zip Options: what should be zipped: all, devices, or none.
+    #[structopt(long, default_value = "devices")]
+    zip_options: ZipOptions,
+}
+
+#[derive(StructOpt, Debug, PartialEq)]
+enum ZipOptions {
+    None,
+    Devices,
+    All,
+}
+
+impl std::str::FromStr for ZipOptions {
+    type Err = anyhow::Error;
+    fn from_str(string: &str) -> Result<Self> {
+        let result = match string.to_lowercase().as_str() {
+            "all" => Self::All,
+            "devices" => Self::Devices,
+            "none" => Self::None,
+            _ => {
+                return Err(anyhow::Error::msg(format!(
+                    "Did not recognize zip argument: {}",
+                    string
+                )))
+            }
+        };
+
+        Ok(result)
+    }
+}
+
+impl config::Config {
+    pub async fn read_config<P>(file_path: P) -> Result<Self>
+    where
+        P: AsRef<Path>,
+    {
+        println!("Reading {:?}", file_path.as_ref());
+        let data = fs::read(file_path).await.context("Error reading file")?;
+
+        let version: config::ConfigVersion =
+            serde_yaml::from_slice(&data).context("Error parsing config version")?;
+        match version.config_version.as_str() {
+            "1.0" => (),
+            _ => {
+                return Err(anyhow::Error::msg(
+                    "Invalid api_version. Accepted values are: 1.0",
+                ))
+            }
+        }
+
+        serde_yaml::from_slice(&data).context("Error parsing data")
+    }
+
+    async fn check_device_ids(&self) -> Result<()> {
+        let devices = FlatenedDevice::flatten_devices(&self.root_device);
+        let mut map = HashSet::new();
+
+        for device in devices {
+            if !map.insert(&device.device.device_id) {
+                let error = format!(r#"device id "{}" is used twice!"#, device.device.device_id);
+
+                return Err(anyhow::Error::msg(error));
+            }
+        }
+
+        Ok(())
+    }
+
+    async fn check_hostnames(&self, file_manager: &FileManager) -> Result<()> {
+        let devices = FlatenedDevice::flatten_devices(&self.root_device);
+        let mut map = HashMap::new();
+
+        for device in devices {
+            if let Some(hostname) = &device.device.hostname {
+                if let Some(old) = map.insert(hostname, &device.device.device_id) {
+                    file_manager
+                        .print(format!(
+                            "\n\nWARNING: {} and {} share the hostname {}\n\n",
+                            old, device.device.device_id, hostname
+                        ))
+                        .await?;
+                }
+            }
+        }
+
+        Ok(())
+    }
+}
+
+struct FlatenedDevice<'a> {
+    device: &'a config::DeviceConfig,
+    parent: Option<&'a config::DeviceConfig>,
+}
+
+impl<'a> FlatenedDevice<'a> {
+    pub fn flatten_devices(root: &'a config::DeviceConfig) -> Vec<Self> {
+        Self::flatten_devices_internal(root, None)
+    }
+
+    fn flatten_devices_internal(
+        device: &'a config::DeviceConfig,
+        parent: Option<&'a config::DeviceConfig>,
+    ) -> Vec<Self> {
+        let mut result: Vec<FlatenedDevice> = vec![FlatenedDevice { device, parent }];
+        for child in &device.children {
+            result.append(&mut Self::flatten_devices_internal(&child, Some(device)));
+        }
+
+        result
+    }
+}
+
+struct CreatedDevice<'a> {
+    device: &'a config::DeviceConfig,
+    parent: Option<&'a config::DeviceConfig>,
+    create_response: hub_responses::CreateResponse,
+}
+
+struct IoTHubDeviceManager<'a> {
+    config: &'a config::Config,
+    file_manager: &'a FileManager,
+    cert_manager: &'a CertManager<'a>,
+}
+
+impl<'a> IoTHubDeviceManager<'a> {
+    pub fn new(
+        config: &'a config::Config,
+        file_manager: &'a FileManager,
+        cert_manager: &'a CertManager,
+    ) -> Self {
+        Self {
+            config,
+            file_manager,
+            cert_manager,
+        }
+    }
+
+    pub async fn create_devices(&self) -> Result<Vec<CreatedDevice<'_>>> {
+        // Create devices
+        let devices_to_create = FlatenedDevice::flatten_devices(&self.config.root_device);
+        self.file_manager
+            .print(&format!(
+                "Creating {} devices in hub {}",
+                devices_to_create.len(),
+                self.config.iothub.iothub_name
+            ))
+            .await?;
+
+        let futures = devices_to_create
+            .iter()
+            .map(|d| self.create_device_identity(d));
+
+        let created_devices = futures::future::join_all(futures)
+            .await
+            .into_iter()
+            .collect::<Result<Vec<CreatedDevice<'_>>>>()?;
+
+        // Add parent-child relationships
+        let relationships_to_add = created_devices.iter().filter_map(|child| {
+            child
+                .parent
+                .map(|parent| (&parent.device_id, &child.device.device_id))
+        });
+        self.file_manager
+            .print_verbose("Adding parent-child relationships.")
+            .await?;
+
+        let futures = relationships_to_add
+            .map(|(parent, child)| self.create_parent_child_relationship(parent, child));
+
+        futures::future::join_all(futures)
+            .await
+            .into_iter()
+            .collect::<Result<Vec<()>>>()?;
+        self.file_manager
+            .print_verbose("Created all relationships.")
+            .await?;
+
+        Ok(created_devices)
+    }
+
+    pub async fn delete_devices(&self) -> Result<()> {
+        let devices_to_delete = FlatenedDevice::flatten_devices(&self.config.root_device);
+        self.file_manager
+            .print(&format!(
+                "Deleting {} devices from hub {}",
+                devices_to_delete.len(),
+                self.config.iothub.iothub_name
+            ))
+            .await?;
+
+        let futures = devices_to_delete
+            .iter()
+            .map(|d| self.delete_device_identity(&d.device.device_id));
+
+        let num_successes = futures::future::join_all(futures)
+            .await
+            .into_iter()
+            .collect::<Result<Vec<bool>>>()?
+            .into_iter()
+            .filter(|s| *s)
+            .count();
+
+        if num_successes == devices_to_delete.len() {
+            self.file_manager
+                .print_verbose("Deleted all devices.")
+                .await?;
+        } else {
+            self.file_manager
+                .print(&format!(
+                "Successfully deleted {} devices, {} failed. For more information use the -v flag.",
+                num_successes,
+                num_successes - devices_to_delete.len(),
+            ))
+                .await?;
+        }
+
+        Ok(())
+    }
+
+    async fn create_device_identity<'b>(
+        &self,
+        device: &FlatenedDevice<'b>,
+    ) -> Result<CreatedDevice<'b>> {
+        self.file_manager
+            .print_verbose(format!(
+                "Creating device {} on hub {}",
+                device.device.device_id, self.config.iothub.iothub_name
+            ))
+            .await?;
+
+        let mut args = vec![
+            "az iot hub device-identity create",
+            "--device-id",
+            &device.device.device_id,
+            "--hub-name",
+            &self.config.iothub.iothub_name,
+            "--edge-enabled",
+        ];
+
+        let primary_thumbprint: String;
+        let secondary_thumbprint: String;
+        if self.config.iothub.authentication_method == config::IoTHubAuthMethod::X509Cert {
+            let auth_cert = self
+                .cert_manager
+                .make_hub_auth_cert(&device.device.device_id)
+                .await?;
+
+            primary_thumbprint = self.cert_manager.get_thumbprint(&auth_cert).await?;
+            secondary_thumbprint = self
+                .cert_manager
+                .get_thumbprint(
+                    &self
+                        .cert_manager
+                        .device_ca_path(&device.device.device_id)
+                        .await?,
+                )
+                .await?;
+
+            args.extend(&["--auth-method", "x509_thumbprint"]);
+            args.extend(&["--primary-thumbprint", &primary_thumbprint]);
+            args.extend(&["--secondary-thumbprint", &secondary_thumbprint]);
+        }
+
+        let command = run_command(&args).output().await?;
+        if command.status.success() {
+            self.file_manager
+                .print_verbose(format!(
+                    "Successfully created {}.\n{}",
+                    device.device.device_id,
+                    String::from_utf8_lossy(&command.stdout)
+                ))
+                .await?;
+
+            let created_device: hub_responses::CreateResponse = serde_json::from_slice(&command.stdout)?;
+
+            if let Some(deployment) = &device.device.deployment {
+                self.set_deployment(&device.device.device_id, &deployment)
+                    .await?;
+            }
+            Ok(CreatedDevice {
+                device: device.device,
+                parent: device.parent,
+                create_response: created_device,
+            })
+        } else {
+            let error = format!(
+                "Failed to create {}:\n{}\n{}\nMake sure you are running as sudo and try using the -f flag to delete existing devices before creation.",
+                device.device.device_id,
+                String::from_utf8_lossy(&command.stdout),
+                String::from_utf8_lossy(&command.stderr)
+            );
+            self.file_manager.print_verbose(&error).await?;
+
+            Err(anyhow::Error::msg(error))
+        }
+    }
+
+    async fn create_parent_child_relationship(&self, parent: &str, child: &str) -> Result<()> {
+        self.file_manager
+            .print_verbose(format!("Adding {} as child of parent {}.", child, parent,))
+            .await?;
+
+        let args = &[
+            "az iot hub device-identity parent set",
+            "--device-id",
+            child,
+            "--parent-device-id",
+            parent,
+            "--hub-name",
+            &self.config.iothub.iothub_name,
+        ];
+        let command = run_command(args).output().await?;
+        if command.status.success() {
+            self.file_manager
+                .print_verbose(format!(
+                    "Successfully added {} as child of parent {}.\n{}",
+                    child,
+                    parent,
+                    String::from_utf8_lossy(&command.stdout)
+                ))
+                .await?;
+
+            Ok(())
+        } else {
+            let error = format!(
+                "Failed to add {} as child of parent {}:\n{}\n{}\n",
+                child,
+                parent,
+                String::from_utf8_lossy(&command.stdout),
+                String::from_utf8_lossy(&command.stderr)
+            );
+            self.file_manager.print_verbose(&error).await?;
+
+            Err(anyhow::Error::msg(error))
+        }
+    }
+
+    async fn delete_device_identity(&self, device_id: &str) -> Result<bool> {
+        self.file_manager
+            .print_verbose(format!(
+                "Deleting device {} on hub {}",
+                device_id, self.config.iothub.iothub_name
+            ))
+            .await?;
+
+        let args = &[
+            "az iot hub device-identity delete",
+            "--device-id",
+            device_id,
+            "--hub-name",
+            &self.config.iothub.iothub_name,
+        ];
+
+        let command = run_command(args)
+            // .spawn()?;
+            .output()
+            .await?;
+
+        if command.status.success()
+            || String::from_utf8_lossy(&command.stderr).contains("ErrorCode:DeviceNotFound;")
+        {
+            self.file_manager
+                .print_verbose(format!(
+                    "Successfully deleted {}.\n{}",
+                    device_id,
+                    String::from_utf8_lossy(&command.stdout)
+                ))
+                .await?;
+            Ok(true)
+        } else {
+            self.file_manager
+                .print_verbose(format!(
+                    "Failed to delete {}:\n{}\n{}\n",
+                    device_id,
+                    String::from_utf8_lossy(&command.stdout),
+                    String::from_utf8_lossy(&command.stderr)
+                ))
+                .await?;
+
+            Ok(false)
+        }
+    }
+
+    async fn set_deployment(&self, device_id: &str, path: &str) -> Result<()> {
+        self.file_manager
+            .print_verbose(format!("Setting {}'s deployment to {}", device_id, path))
+            .await?;
+
+        let args = &[
+            "az iot edge set-modules",
+            "--device-id",
+            device_id,
+            "--hub-name",
+            &self.config.iothub.iothub_name,
+            "--content",
+            path,
+        ];
+        let command = run_command(args).output().await?;
+        if command.status.success() {
+            self.file_manager
+                .print_verbose(format!(
+                    "Successfully set deployment for {}.\n{}",
+                    device_id,
+                    String::from_utf8_lossy(&command.stdout)
+                ))
+                .await?;
+
+            Ok(())
+        } else {
+            let error = format!(
+                "Failed to set deployment for {}:\n{}\n{}\n",
+                device_id,
+                String::from_utf8_lossy(&command.stdout),
+                String::from_utf8_lossy(&command.stderr)
+            );
+            self.file_manager.print_verbose(&error).await?;
+
+            Err(anyhow::Error::msg(error))
+        }
+    }
+}
+
+struct CertManager<'a> {
+    config: &'a config::Config,
+    file_manager: &'a FileManager,
+    openssl_path: Option<&'a Path>,
+}
+
+impl<'a> CertManager<'a> {
+    pub fn new(
+        config: &'a config::Config,
+        file_manager: &'a FileManager,
+        openssl_path: Option<&'a Path>,
+    ) -> Self {
+        Self {
+            config,
+            file_manager,
+            openssl_path,
+        }
+    }
+
+    pub async fn device_ca_path(&self, device_id: &str) -> Result<PathBuf> {
+        let path = self
+            .file_manager
+            .get_folder(device_id)
+            .await?
+            .join(format!("{}.full-chain.cert.pem", device_id));
+
+        Ok(path)
+    }
+
+    pub async fn make_all_device_ca_certs(&self) -> Result<()> {
+        let device_ids: Vec<&str> = FlatenedDevice::flatten_devices(&self.config.root_device)
+            .iter()
+            .map(|d| d.device.device_id.as_str())
+            .collect();
+
+        let config = self
+            .file_manager
+            .get_folder("certificates")
+            .await?
+            .join("v3_ca_extensions.cnf");
+        fs::write(config, include_str!(r#"scripts/v3_ca_extensions.cnf"#)).await?;
+
+        let (cert_path, key_path) = if let Some(certificates) = &self.config.certificates {
+            self.file_manager
+                .print(format!(
+                    "Using root CA {:?} with key {:?}.",
+                    certificates.root_ca_cert_path, certificates.root_ca_cert_key_path
+                ))
+                .await?;
+
+            (
+                PathBuf::from_str(&certificates.root_ca_cert_path)?,
+                PathBuf::from_str(&certificates.root_ca_cert_key_path)?,
+            )
+        } else {
+            self.make_root_cert().await?
+        };
+
+        self.file_manager
+            .print(format!(
+                "Creating certificates for {} devices",
+                device_ids.len(),
+            ))
+            .await?;
+
+        let futures = device_ids
+            .iter()
+            .map(|d| self.make_device_ca_cert(d, &cert_path, &key_path));
+
+        futures::future::join_all(futures)
+            .await
+            .into_iter()
+            .collect::<Result<Vec<()>>>()?;
+
+        self.file_manager
+            .print_verbose("Created all device certs.")
+            .await?;
+
+        Ok(())
+    }
+
+    async fn make_root_cert(&self) -> Result<(PathBuf, PathBuf)> {
+        let cert_folder = self.file_manager.get_folder("certificates").await?;
+        let cert_path = cert_folder.join("iotedge_config_cli_root.pem");
+        let key_path = cert_folder.join("iotedge_config_cli_root.key.pem");
+        self.file_manager
+            .print(format!(
+                "No Root CA specified. Generating self-signed root at {:?}.",
+                cert_path
+            ))
+            .await?;
+
+        let config = self
+            .file_manager
+            .get_folder("certificates")
+            .await?
+            .join("v3_ca_extensions.cnf");
+
+        let command = self
+            .openssl_command()
+            .arg("req")
+            .args(&[
+                "-x509",
+                "-new",
+                "-newkey",
+                "rsa:4096",
+                "-days",
+                "365",
+                "-nodes",
+                // "-addext",
+                // "keyUsage=critical, digitalSignature, cRLSign, keyCertSign",
+                "-extensions",
+                "v3_ca",
+            ])
+            .args(&[OsStr::new("-keyout"), key_path.as_os_str()])
+            .args(&[OsStr::new("-out"), cert_path.as_os_str()])
+            .args(&[OsStr::new("-config"), config.as_os_str()])
+            .args(&["-subj", "/CN=Azure_IoT_Config_Cli_Cert"])
+            .output()
+            .await?;
+
+        self.file_manager
+            .print_verbose(format!(
+                "{}{}",
+                String::from_utf8_lossy(&command.stdout),
+                String::from_utf8_lossy(&command.stderr)
+            ))
+            .await?;
+
+        Ok((cert_path, key_path))
+    }
+
+    async fn make_device_ca_cert(
+        &self,
+        device_id: &str,
+        ca_cert_path: &Path,
+        ca_key_path: &Path,
+    ) -> Result<()> {
+        let device_folder = self.file_manager.get_folder(device_id).await?;
+        let csr = device_folder.join("device-id.csr");
+        let device_key = device_folder.join(format!("{}.key.pem", device_id));
+        let device_cert = device_folder.join(format!("{}.cert.pem", device_id));
+        let config = self
+            .file_manager
+            .get_folder("certificates")
+            .await?
+            .join("v3_ca_extensions.cnf");
+
+        // CSR
+        self.file_manager
+            .print_verbose(format!("Making device csr for {}.", device_id))
+            .await?;
+        let command = self
+            .openssl_command()
+            .arg("req")
+            .args(&["-newkey", "rsa:4096", "-nodes"])
+            .args(&[OsStr::new("-keyout"), device_key.as_os_str()])
+            .args(&[OsStr::new("-out"), csr.as_os_str()])
+            .args(&["-subj", &format!("/CN={}.deviceca", device_id)])
+            .output()
+            .await?;
+
+        self.file_manager
+            .print_verbose(format!(
+                "{}{}",
+                String::from_utf8_lossy(&command.stdout),
+                String::from_utf8_lossy(&command.stderr)
+            ))
+            .await?;
+
+        if !command.status.success() {
+            return Err(anyhow::Error::msg(format!(
+                "Error making csr for {}",
+                device_id
+            )));
+        }
+
+        // Sign Cert
+        self.file_manager
+            .print_verbose(format!(
+                "Making device cert based on for {:?} using {:?}.",
+                csr, ca_cert_path
+            ))
+            .await?;
+        let command = self
+            .openssl_command()
+            .arg("x509")
+            .args(&[
+                "-req",
+                "-days",
+                "365",
+                "-CAcreateserial",
+                "-extensions",
+                "v3_ca",
+            ])
+            .args(&[OsStr::new("-in"), csr.as_os_str()])
+            .args(&[OsStr::new("-out"), device_cert.as_os_str()])
+            .args(&[OsStr::new("-CA"), ca_cert_path.as_os_str()])
+            .args(&[OsStr::new("-CAkey"), ca_key_path.as_os_str()])
+            .args(&[OsStr::new("-extfile"), config.as_os_str()])
+            .output()
+            .await?;
+
+        self.file_manager
+            .print_verbose(format!(
+                "{}{}",
+                String::from_utf8_lossy(&command.stdout),
+                String::from_utf8_lossy(&command.stderr)
+            ))
+            .await?;
+
+        if !command.status.success() {
+            return Err(anyhow::Error::msg(format!(
+                "Error making cert for {}",
+                device_id
+            )));
+        }
+
+        self.file_manager
+            .print_verbose(format!(
+                "Successfully made cert {:?}. Copying root cert to folder.",
+                device_cert
+            ))
+            .await?;
+
+        fs::remove_file(csr).await?;
+        fs::copy(
+            ca_cert_path,
+            device_folder.join(ca_cert_path.file_name().unwrap()),
+        )
+        .await?;
+
+        self.file_manager
+            .print_verbose("Copied Root. Making cert chain.")
+            .await?;
+
+        Self::make_cert_chain(
+            &[&device_cert, ca_cert_path],
+            &self.device_ca_path(device_id).await?,
+        )
+        .await?;
+
+        Ok(())
+    }
+
+    pub async fn make_hub_auth_cert(&self, device_id: &str) -> Result<PathBuf> {
+        let device_folder = self.file_manager.get_folder(device_id).await?;
+        let device_cert = device_folder.join(format!("{}.hub-auth.cert.pem", device_id));
+        let device_key = device_folder.join(format!("{}.hub-auth.key.pem", device_id));
+        self.file_manager
+            .print_verbose(format!(
+                "Generating self-signed hub cert for {} at {:?}.",
+                device_id, device_cert
+            ))
+            .await?;
+
+        let command = self
+            .openssl_command()
+            .arg("req")
+            .args(&[
+                "-x509", "-new", "-newkey", "rsa:4096", "-days", "365", "-nodes",
+            ])
+            .args(&[OsStr::new("-keyout"), device_key.as_os_str()])
+            .args(&[OsStr::new("-out"), device_cert.as_os_str()])
+            .args(&["-subj", &format!("/CN={}", device_id)])
+            .output()
+            .await?;
+
+        self.file_manager
+            .print_verbose(format!(
+                "{}{}",
+                String::from_utf8_lossy(&command.stdout),
+                String::from_utf8_lossy(&command.stderr)
+            ))
+            .await?;
+
+        Ok(device_cert)
+    }
+
+    pub async fn get_thumbprint(&self, cert: &Path) -> Result<String> {
+        self.file_manager
+            .print_verbose(format!("Getting thumbprint for {:?}", cert))
+            .await?;
+
+        let command = self
+            .openssl_command()
+            .args(&["x509", "--noout", "-fingerprint"])
+            .args(&[OsStr::new("-in"), cert.as_os_str()])
+            .output()
+            .await?;
+
+        self.file_manager
+            .print_verbose(format!(
+                "{}{}",
+                String::from_utf8_lossy(&command.stdout),
+                String::from_utf8_lossy(&command.stderr)
+            ))
+            .await?;
+
+        if !command.status.success() {
+            return Err(anyhow::Error::msg(format!(
+                "Error getting fingerprint for {:?}",
+                cert
+            )));
+        }
+
+        let thumbprint = String::from_utf8_lossy(&command.stdout);
+        let mut thumbprint = thumbprint
+            .split('=')
+            .into_iter()
+            .nth(1)
+            .unwrap_or_else(|| {
+                panic!(
+                    "Unable to parse openssl fingerprint response:\n{}",
+                    String::from_utf8_lossy(&command.stdout)
+                )
+            })
+            .trim()
+            .to_owned();
+        thumbprint.retain(|c| c != ':');
+
+        Ok(thumbprint)
+    }
+
+    async fn make_cert_chain(certs: &[&Path], out: &Path) -> Result<()> {
+        let mut file = fs::File::create(out).await?;
+        for cert in certs {
+            file.write_all(&fs::read(cert).await?).await?;
+        }
+
+        Ok(())
+    }
+
+    fn openssl_command(&self) -> Command {
+        self.openssl_path
+            .map_or_else(|| Command::new("openssl"), Command::new)
+    }
+}
+
+struct DeviceConfigManager<'a> {
+    config: &'a config::Config,
+    file_manager: &'a FileManager,
+}
+
+impl<'a> DeviceConfigManager<'a> {
+    pub fn new(config: &'a config::Config, file_manager: &'a FileManager) -> Self {
+        Self {
+            config,
+            file_manager,
+        }
+    }
+
+    pub async fn make_all_device_configs(&self, devices: &[CreatedDevice<'_>]) -> Result<()> {
+        self.file_manager
+            .print(&format!(
+                "Creating configuration files based on {:?} for {} devices.",
+                self.config.configuration.template_config_path,
+                devices.len(),
+            ))
+            .await?;
+
+        let base_config = fs::read(&self.config.configuration.template_config_path).await?;
+        let base_config = String::from_utf8(base_config)?;
+
+        self.file_manager
+            .print_verbose(format!("Base Config File: {:#?}", base_config))
+            .await?;
+
+        for device in devices {
+            self.make_device_config(&device, &base_config).await?;
+        }
+
+        self.file_manager
+            .print_verbose("Created config files.")
+            .await?;
+
+        Ok(())
+    }
+
+    async fn make_device_config(
+        &self,
+        device: &CreatedDevice<'_>,
+        base_config: &str,
+    ) -> Result<()> {
+        self.file_manager
+            .print_verbose(format!("Generating config for {}", device.device.device_id))
+            .await?;
+
+        let authentication = match self.config.iothub.authentication_method {
+            config::IoTHubAuthMethod::SymmetricKey => aziot_config::ManualAuthMethod::SharedPrivateKey {
+                device_id_pk: aziot_config::DeviceIdPk {
+                    value: device
+                        .create_response
+                        .authentication
+                        .symmetric_key
+                        .primary_key
+                        .clone()
+                        .ok_or_else(|| {
+                            anyhow::Error::msg("Hub response did not contain symmetric key")
+                        })?,
+                },
+            },
+            config::IoTHubAuthMethod::X509Cert => aziot_config::ManualAuthMethod::X509 {
+                identity: aziot_config::X509Identity {
+                    identity_cert: format!(
+                        "file:///etc/aziot/certificates/{}.hub-auth.cert.pem",
+                        device.device.device_id
+                    ),
+                    identity_pk: format!(
+                        "file:///etc/aziot/certificates/{}.hub-auth.key.pem",
+                        device.device.device_id
+                    ),
+                },
+            },
+        };
+
+        let provisioning = aziot_config::Provisioning {
+            source: "manual".to_owned(),
+            device_id: device.device.device_id.clone(),
+            iothub_hostname: self.config.iothub.iothub_hostname.clone(),
+            authentication,
+        };
+
+        let hostname = device
+            .device
+            .hostname
+            .as_deref()
+            .unwrap_or("{{HOSTNAME}}")
+            .to_owned();
+
+        let parent_hostname = device.parent.map(|p| {
+            p.hostname
+                .as_deref()
+                .unwrap_or("{{PARENT_HOSTNAME}}")
+                .to_owned()
+        });
+
+        let trust_bundle_cert =
+            "file:///etc/aziot/certificates/iotedge_config_cli_root.pem".to_owned();
+
+        let edge_ca = aziot_config::EdgeCa {
+            cert: format!(
+                "file:///etc/aziot/certificates/{}.full-chain.cert.pem",
+                device.device.device_id
+            ),
+            pk: format!(
+                "file:///etc/aziot/certificates/{}.key.pem",
+                device.device.device_id
+            ),
+        };
+
+        let image = device
+            .device
+            .edge_agent
+            .as_ref()
+            .unwrap_or(&self.config.configuration.default_edge_agent);
+        let agent = aziot_config::Agent {
+            config: aziot_config::AgentConfig {
+                image: image.to_owned(),
+            },
+        };
+
+        let config = aziot_config::AziotConfig {
+            provisioning,
+            hostname,
+            parent_hostname,
+            trust_bundle_cert,
+            edge_ca,
+            agent,
+        };
+
+        let config = toml::to_string(&config)?;
+        let config = &[&config, base_config].join("\n\n");
+
+        let file = self
+            .file_manager
+            .get_folder(&device.device.device_id)
+            .await?
+            .join("config.toml");
+        self.file_manager
+            .print_verbose(format!(
+                "Writing config for {} to {:?}\n{}",
+                device.device.device_id, file, config
+            ))
+            .await?;
+
+        fs::write(file, config).await?;
+        Ok(())
+    }
+}
+
+use std::io::prelude::*;
+use std::io::{Seek, Write};
+use std::iter::Iterator;
+use std::path::{Path, PathBuf};
+
+use walkdir::{DirEntry, WalkDir};
+use zip::write::FileOptions;
+
+struct FileManager {
+    base_path: PathBuf,
+    log_file: Arc<Mutex<fs::File>>,
+    verbose: bool,
+}
+
+impl FileManager {
+    async fn new<P>(base_path: P, verbose: bool) -> Result<Self>
+    where
+        P: Into<PathBuf>,
+    {
+        let base_path: PathBuf = base_path.into();
+        fs::create_dir_all(&base_path).await?;
+
+        let time = Local::now().format("%Y-%m-%d_%H-%M-%S");
+        let log_file = base_path.join(format!("log_{}.txt", time));
+        let message = format!("Writing logs to {:?}", log_file);
+        let log_file = fs::File::create(log_file).await?;
+        let log_file = Arc::new(Mutex::new(log_file));
+
+        let this = Self {
+            base_path,
+            log_file,
+            verbose,
+        };
+        this.print(message).await?;
+        Ok(this)
+    }
+
+    pub fn base_path(&self) -> &Path {
+        &self.base_path
+    }
+
+    pub async fn get_folder(&self, path: &str) -> Result<PathBuf> {
+        let mut folder = self.base_path.clone();
+        folder.push(path);
+
+        fs::create_dir_all(&folder).await?;
+
+        Ok(folder)
+    }
+
+    pub fn path_to_zip<P>(path: P) -> PathBuf
+    where
+        P: AsRef<Path>,
+    {
+        let mut output = path.as_ref().to_path_buf();
+        output.set_file_name(&format!(
+            "{}.zip",
+            output.file_name().unwrap().to_string_lossy()
+        ));
+
+        output
+    }
+
+    // from https://github.com/zip-rs/zip/blob/5290d687b287a444f61bba32605423f01fd5b1c3/examples/write_dir.rs
+    pub async fn zip_dir<P>(&self, dir: P) -> Result<()>
+    where
+        P: AsRef<Path> + Clone,
+    {
+        let dest = Self::path_to_zip(&dir);
+        self.print_verbose(format!("Zipping {:?} into {:?}", dir.as_ref(), dest))
+            .await?;
+
+        // Note zipping is done synchronously since the zip lib is sync
+        let file = std::fs::File::create(&dest)?;
+
+        let walkdir = WalkDir::new(dir.clone());
+        let it = walkdir.into_iter();
+
+        self.zip_dir_inner(&mut it.filter_map(|e| e.ok()), &dir, file)?;
+        fs::remove_dir_all(dir).await?;
+
+        Ok(())
+    }
+
+    fn zip_dir_inner<T, P>(
+        &self,
+        it: &mut dyn Iterator<Item = DirEntry>,
+        prefix: P,
+        writer: T,
+    ) -> zip::result::ZipResult<()>
+    where
+        T: Write + Seek,
+        P: AsRef<Path> + Clone,
+    {
+        let mut zip = zip::ZipWriter::new(writer);
+        let options = FileOptions::default()
+            .compression_method(zip::CompressionMethod::Deflated)
+            .unix_permissions(0o755);
+
+        let mut buffer = Vec::new();
+        for entry in it {
+            let path = entry.path();
+            let name = path.strip_prefix(prefix.clone()).unwrap();
+
+            // Write file or directory explicitly
+            // Some unzip tools unzip files with directory paths correctly, some do not!
+            if path.is_file() {
+                #[allow(deprecated)]
+                zip.start_file_from_path(name, options)?;
+                let mut f = std::fs::File::open(path)?;
+
+                f.read_to_end(&mut buffer)?;
+                zip.write_all(&*buffer)?;
+                buffer.clear();
+            } else if !name.as_os_str().is_empty() {
+                // Only if not root! Avoids path spec / warning
+                // and mapname conversion failed error on unzip
+                #[allow(deprecated)]
+                zip.add_directory_from_path(name, options)?;
+            }
+        }
+        zip.finish()?;
+        Result::Ok(())
+    }
+
+    async fn print<S>(&self, text: S) -> Result<()>
+    where
+        S: AsRef<str>,
+    {
+        println!("{}", text.as_ref());
+
+        self.write_log(&format!(
+            "{} {}\n",
+            Local::now().format("%Y-%m-%d %H:%M:%S"),
+            text.as_ref()
+        ))
+        .await?;
+        Ok(())
+    }
+
+    async fn print_verbose<S>(&self, text: S) -> Result<()>
+    where
+        S: AsRef<str>,
+    {
+        if self.verbose {
+            println!("{}", text.as_ref());
+        }
+
+        self.write_log(&format!(
+            "{} {}\n",
+            Local::now().format("%Y-%m-%d %H:%M:%S"),
+            text.as_ref()
+        ))
+        .await?;
+        Ok(())
+    }
+
+    async fn write_log(&self, text: &str) -> Result<()> {
+        let log_file = self.log_file.clone();
+        let mut log_file = log_file.lock().await;
+        log_file.write_all(text.as_bytes()).await?;
+        Ok(())
+    }
+}
+
+struct ScriptManager<'a> {
+    config: &'a config::Config,
+    file_manager: &'a FileManager,
+}
+
+impl<'a> ScriptManager<'a> {
+    pub fn new(config: &'a config::Config, file_manager: &'a FileManager) -> Self {
+        Self {
+            config,
+            file_manager,
+        }
+    }
+
+    pub async fn add_install_scripts(&self, devices: &[CreatedDevice<'_>]) -> Result<()> {
+        self.file_manager
+            .print_verbose("Adding install scripts for all devices")
+            .await?;
+
+        for device in devices {
+            self.add_install_scripts_internal(&device).await?;
+            self.copy_device_readme(device).await?;
+        }
+
+        Ok(())
+    }
+
+    async fn add_install_scripts_internal(&self, device: &CreatedDevice<'_>) -> Result<()> {
+        let hostname = device.device.hostname.as_deref();
+        let parent_hostname = device.parent.and_then(|p| p.hostname.as_deref());
+        self.file_manager
+            .print_verbose(format!(
+                "Adding install script for {} with hostname {:?} and parent hostname {:?}. (If values are none, install script will prompt user for values).",
+                device.device.device_id,
+                hostname,
+                parent_hostname
+            ))
+            .await?;
+
+        let mut script: Vec<&str> = Vec::new();
+        let headers = format!(
+            include_str!(r#"scripts/headers.sh"#),
+            device_id = device.device.device_id
+        );
+        script.push(&headers);
+
+        // Add user prompts if no hostname provided
+        if hostname.is_none() {
+            script.push(include_str!(r#"scripts/set_hostname.sh"#));
+        }
+        if device.parent.is_some() && parent_hostname.is_none() {
+            script.push(include_str!(r#"scripts/set_parent_hostname.sh"#));
+        }
+
+        // Copy certs to /aziot/certificates folder
+        script.push(include_str!(r#"scripts/install_ca_certs.sh"#));
+        if self.config.iothub.authentication_method == config::IoTHubAuthMethod::X509Cert {
+            script.push(include_str!(r#"scripts/install_hub_auth_certs.sh"#));
+        }
+
+        // Run iotedge config apply
+        script.push(include_str!(r#"scripts/apply.sh"#));
+
+        let script: String = script.join("\n\n");
+        let file = self
+            .file_manager
+            .get_folder(&device.device.device_id)
+            .await?
+            .join("install.sh");
+        fs::write(file, script).await?;
+
+        Ok(())
+    }
+
+    async fn copy_device_readme(&self, device: &CreatedDevice<'_>) -> Result<()> {
+        let file = self
+            .file_manager
+            .get_folder(&device.device.device_id)
+            .await?
+            .join("README.md");
+        fs::write(file, include_str!(r#"docs/device_readme.md"#)).await?;
+
+        Ok(())
+    }
+}
+
+async fn visualize_terminal(root: &config::DeviceConfig, file_manager: &FileManager) -> Result<()> {
+    let result = make_tree(root, "")?;
+    file_manager.print(&result).await?;
+    fs::write(file_manager.base_path().join("visualization.txt"), result).await?;
+
+    Ok(())
+}
+
+fn make_tree(device: &config::DeviceConfig, prefix: &str) -> Result<String> {
+    let mut result: Vec<String> = vec![device.device_id.clone(), "\n".to_owned()];
+
+    let num_children = device.children.len();
+    for (i, child) in device.children.iter().enumerate() {
+        let is_last = i + 1 == num_children;
+        let node_prefix = if is_last { "└──" } else { "├──" };
+        let node_prefix = [prefix, node_prefix].concat();
+        result.push(node_prefix);
+
+        let child_prefix = if is_last { "    " } else { "│   " };
+        let child_prefix = [prefix, child_prefix].concat();
+        result.push(make_tree(&child, &child_prefix)?);
+    }
+
+    Ok(result.concat())
+}
+
+fn run_command(args: &[&str]) -> Command {
+    #[cfg(any(unix))]
+    {
+        let args = args.join(" ");
+        let mut command = Command::new("sh");
+        command.arg("-c").arg(args);
+        command
+    }
+
+    #[cfg(any(windows))]
+    {
+        let mut command = Command::new("powershell.exe");
+        command.args(args);
+        command
+    }
+}